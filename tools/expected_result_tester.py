"""
An end-to-end test which pulls data from the original Excel models, not just the final answers
but each intermediate step. It then compares the Python result at each step of the calculation,
to ensure that the new implementation not only gets the same answers but does so for the
same reasons.
"""
# pylint: disable=line-too-long

import functools
import numpy as np
import pandas as pd
import pytest
import zipfile
import importlib
from tools.util import df_excel_range, cell_to_offsets
from model import scenario


# verbosity level 0: no "print"
# verbosity level 1: print solutions and scenarios
# verbosiyt level 2: print solutions, scenarios, and test sections

_verbosity = 1


def verify_aez_data(obj, verify, cohort):
    """Verified tables in AEZ Data."""
    if cohort == 2018:
        verify['AEZ Data'] = [
                ('A48:H53', obj.ae.get_land_distribution().reset_index().iloc[:6, :], None, None),
                ('A55:H58', obj.ae.get_land_distribution().reset_index().iloc[6:, :], None, None)
        ]
    elif cohort == 2019:
        # Cohort 2019 added more solutions which shifted rows downward
        verify['AEZ Data'] = [
                ('A53:H58', obj.ae.get_land_distribution().reset_index().iloc[:6, :], None, None),
                ('A60:H63', obj.ae.get_land_distribution().reset_index().iloc[6:, :], None, None)
        ]
    elif cohort == 2020:
        # Eight Thermal Moisture Regimes
        verify['AEZ Data'] = [
                ('A53:J58', obj.ae.get_land_distribution().reset_index().iloc[:6, :], None, None),
                ('A60:J63', obj.ae.get_land_distribution().reset_index().iloc[6:, :], None, None)
        ]

    else:
        raise ValueError(f"unknown cohort {cohort}")
    return verify


def flatten_mask(mask):
    """If the mask has a 'Year' index, flatten it and replace the Year data with False
    (meaning, do not mask the year data)"""
    if mask.index.name == 'Year':
        mask = mask.reset_index()
        mask['Year'] = False
    return mask


def _get_interpolation_trend_masks(func):
    """If the TAM/Adoption data being analyzed is very close to linear, then the 2nd/3rd order
       polynomial and exponential curve fits degenerate to where only the x^1 and constant terms
       matter and the higher order terms do not.

       For example in biochar, Excel and Python both come up with {x}=1.57e+07 & const=1.049e+09
       For degree2, Python comes up with -1.15e-09 while Excel decides it is -1.32e-09, but
       it doesn't matter because they are 16 orders of magnitude less than the {x} term.

       If the data is very close to linear, skip comparing the higher order curve fits.
    """
    degree2 = func(trend='Degree2')
    d2_mask = d3_mask = exp_mask = None
    if abs(degree2.loc[2015, 'x'] / degree2.loc[2015, 'x^2']) > 1e12:
        d2_mask = degree2.reset_index(drop=True).copy(deep=True)
        d2_mask.loc[:, :] = False
        d2_mask['x^2'] = True
        d3_mask = func(trend='Degree3').reset_index(drop=True).copy(deep=True)
        d3_mask.loc[:, :] = False
        d3_mask['x^2'] = True
        d3_mask['x^3'] = True
        exp_mask = func(trend='Exponential').reset_index(
            drop=True).copy(deep=True)
        exp_mask.loc[:, :] = False
        exp_mask['e^x'] = True
    return (d2_mask, d3_mask, exp_mask)


def verify_tam_data(obj, verify):
    """Verified tables in TAM Data."""
    func = functools.partial(obj.tm.forecast_trend, region='World')
    (d2_mask, d3_mask, exp_mask) = _get_interpolation_trend_masks(func=func)
    verify['TAM Data'] = [
            ('W46:Y94', obj.tm.forecast_min_max_sd(region='World').reset_index(drop=True), None, None),
            ('AA46:AC94', obj.tm.forecast_low_med_high(region='World').reset_index(drop=True), None, None),
            ('BX50:BZ96', obj.tm.forecast_trend(region='World', trend='Linear').reset_index(drop=True), None, None),
            ('CE50:CH96', obj.tm.forecast_trend(region='World', trend='Degree2').reset_index(drop=True), d2_mask, None),
            ('CM50:CQ96', obj.tm.forecast_trend(region='World', trend='Degree3').reset_index(drop=True), d3_mask, None),
            ('CV50:CX96', obj.tm.forecast_trend(region='World', trend='Exponential').reset_index(drop=True), exp_mask, None),
            ('DZ45:EA91', obj.tm.ref_tam_per_region().reset_index().loc[:, ['Year', 'World']], None, None),
            # TODO Figure out PDS TAM handling
            ('W164:Y212', obj.tm.forecast_min_max_sd(region='OECD90').reset_index(drop=True), None, None),
            ('AA164:AC212', obj.tm.forecast_low_med_high(region='OECD90').reset_index(drop=True), None, None),
            ('BX168:BZ214', obj.tm.forecast_trend(region='OECD90', trend='Linear').reset_index(drop=True), None, None),
            ('CE168:CH214', obj.tm.forecast_trend(region='OECD90', trend='Degree2').reset_index(drop=True), None, None),
            ('CM168:CQ214', obj.tm.forecast_trend(region='OECD90', trend='Degree3').reset_index(drop=True), None, None),
            ('CV168:CX214', obj.tm.forecast_trend(region='OECD90', trend='Exponential').reset_index(drop=True), None, None),
            ('DZ163:EA209', obj.tm.ref_tam_per_region().reset_index().loc[:, ['Year', 'OECD90']], None, None),
            ('W228:Y276', obj.tm.forecast_min_max_sd(region='Eastern Europe').reset_index(drop=True), None, None),
            ('AA228:AC276', obj.tm.forecast_low_med_high(region='Eastern Europe').reset_index(drop=True), None, None),
            ('BX232:BZ278', obj.tm.forecast_trend(region='Eastern Europe', trend='Linear').reset_index(drop=True), None, None),
            ('CE232:CH278', obj.tm.forecast_trend(region='Eastern Europe', trend='Degree2').reset_index(drop=True), None, None),
            ('CM232:CQ278', obj.tm.forecast_trend(region='Eastern Europe', trend='Degree3').reset_index(drop=True), None, None),
            ('CV232:CX278', obj.tm.forecast_trend(region='Eastern Europe', trend='Exponential').reset_index(drop=True), None, None),
            ('DZ227:EA273', obj.tm.ref_tam_per_region().reset_index().loc[:, ['Year', 'Eastern Europe']], None, None),
            ('W291:Y339', obj.tm.forecast_min_max_sd(region='Asia (Sans Japan)').reset_index(drop=True), None, None),
            ('AA291:AC339', obj.tm.forecast_low_med_high(region='Asia (Sans Japan)').reset_index(drop=True), None, None),
            ('BX295:BZ341', obj.tm.forecast_trend(region='Asia (Sans Japan)', trend='Linear').reset_index(drop=True), None, None),
            ('CE295:CH341', obj.tm.forecast_trend(region='Asia (Sans Japan)', trend='Degree2').reset_index(drop=True), None, None),
            ('CM295:CQ341', obj.tm.forecast_trend(region='Asia (Sans Japan)', trend='Degree3').reset_index(drop=True), None, None),
            ('CV295:CX341', obj.tm.forecast_trend(region='Asia (Sans Japan)', trend='Exponential').reset_index(drop=True), None, None),
            ('DZ290:EA336', obj.tm.ref_tam_per_region().reset_index().loc[:, ['Year', 'Asia (Sans Japan)']], None, None),
            ('W354:Y402', obj.tm.forecast_min_max_sd(region='Middle East and Africa').reset_index(drop=True), None, None),
            ('AA354:AC402', obj.tm.forecast_low_med_high(region='Middle East and Africa').reset_index(drop=True), None, None),
            ('BX358:BZ404', obj.tm.forecast_trend(region='Middle East and Africa', trend='Linear').reset_index(drop=True), None, None),
            ('CE358:CH404', obj.tm.forecast_trend(region='Middle East and Africa', trend='Degree2').reset_index(drop=True), None, None),
            ('CM358:CQ404', obj.tm.forecast_trend(region='Middle East and Africa', trend='Degree3').reset_index(drop=True), None, None),
            ('CV358:CX404', obj.tm.forecast_trend(region='Middle East and Africa', trend='Exponential').reset_index(drop=True), None, None),
            ('DZ353:EA399', obj.tm.ref_tam_per_region().reset_index().loc[:, ['Year', 'Middle East and Africa']], None, None),
            ('W417:Y465', obj.tm.forecast_min_max_sd(region='Latin America').reset_index(drop=True), None, None),
            ('AA417:AC465', obj.tm.forecast_low_med_high(region='Latin America').reset_index(drop=True), None, None),
            ('BX421:BZ467', obj.tm.forecast_trend(region='Latin America', trend='Linear').reset_index(drop=True), None, None),
            ('CE421:CH467', obj.tm.forecast_trend(region='Latin America', trend='Degree2').reset_index(drop=True), None, None),
            ('CM421:CQ467', obj.tm.forecast_trend(region='Latin America', trend='Degree3').reset_index(drop=True), None, None),
            ('CV421:CX467', obj.tm.forecast_trend(region='Latin America', trend='Exponential').reset_index(drop=True), None, None),
            ('DZ416:EA462', obj.tm.ref_tam_per_region().reset_index().loc[:, ['Year', 'Latin America']], None, None),
            ('W480:Y528', obj.tm.forecast_min_max_sd(region='China').reset_index(drop=True), None, None),
            ('AA480:AC528', obj.tm.forecast_low_med_high(region='China').reset_index(drop=True), None, None),
            ('BX484:BZ530', obj.tm.forecast_trend(region='China', trend='Linear').reset_index(drop=True), None, None),
            ('CE484:CH530', obj.tm.forecast_trend(region='China', trend='Degree2').reset_index(drop=True), None, None),
            ('CM484:CQ530', obj.tm.forecast_trend(region='China', trend='Degree3').reset_index(drop=True), None, None),
            ('CV484:CX530', obj.tm.forecast_trend(region='China', trend='Exponential').reset_index(drop=True), None, None),
            ('DZ479:EA525', obj.tm.ref_tam_per_region().reset_index().loc[:, ['Year', 'China']], None, None),
            ('W544:Y592', obj.tm.forecast_min_max_sd(region='India').reset_index(drop=True), None, None),
            ('AA544:AC592', obj.tm.forecast_low_med_high(region='India').reset_index(drop=True), None, None),
            ('BX548:BZ594', obj.tm.forecast_trend(region='India', trend='Linear').reset_index(drop=True), None, None),
            ('CE548:CH594', obj.tm.forecast_trend(region='India', trend='Degree2').reset_index(drop=True), None, None),
            ('CM548:CQ594', obj.tm.forecast_trend(region='India', trend='Degree3').reset_index(drop=True), None, None),
            ('CV548:CX594', obj.tm.forecast_trend(region='India', trend='Exponential').reset_index(drop=True), None, None),
            ('DZ543:EA589', obj.tm.ref_tam_per_region().reset_index().loc[:, ['Year', 'India']], None, None),
            ('W608:Y656', obj.tm.forecast_min_max_sd(region='EU').reset_index(drop=True), None, None),
            ('AA608:AC656', obj.tm.forecast_low_med_high(region='EU').reset_index(drop=True), None, None),
            ('BX612:BZ658', obj.tm.forecast_trend(region='EU', trend='Linear').reset_index(drop=True), None, None),
            ('CE612:CH658', obj.tm.forecast_trend(region='EU', trend='Degree2').reset_index(drop=True), None, None),
            ('CM612:CQ658', obj.tm.forecast_trend(region='EU', trend='Degree3').reset_index(drop=True), None, None),
            ('CV612:CX658', obj.tm.forecast_trend(region='EU', trend='Exponential').reset_index(drop=True), None, None),
            ('DZ607:EA653', obj.tm.ref_tam_per_region().reset_index().loc[:, ['Year', 'EU']], None, None),
            ('W673:Y721', obj.tm.forecast_min_max_sd(region='USA').reset_index(drop=True), None, None),
            ('AA673:AC721', obj.tm.forecast_low_med_high(region='USA').reset_index(drop=True), None, None),
            ('BX677:BZ723', obj.tm.forecast_trend(region='USA', trend='Linear').reset_index(drop=True), None, None),
            ('CE677:CH723', obj.tm.forecast_trend(region='USA', trend='Degree2').reset_index(drop=True), None, None),
            ('CM677:CQ723', obj.tm.forecast_trend(region='USA', trend='Degree3').reset_index(drop=True), None, None),
            ('CV677:CX723', obj.tm.forecast_trend(region='USA', trend='Exponential').reset_index(drop=True), None, None),
            ('DZ672:EA718', obj.tm.ref_tam_per_region().reset_index().loc[:, ['Year', 'USA']], None, None),
            ]
    return verify


def verify_tam_data_eleven_sources(obj, verify):
    """Verified tables in TAM Data, with smaller source data area.

          Some solutions, first noticed with ImprovedCookStoves, have a smaller set of
          columns to hold data sources and this shifts all of the rest of the columns to
          the left. This test specifies the columns for this narrower layout.
    """
    func = functools.partial(obj.tm.forecast_trend, region='World')
    (d2_mask, d3_mask, exp_mask) = _get_interpolation_trend_masks(func=func)
    verify['TAM Data'] = [
            ('S46:U94', obj.tm.forecast_min_max_sd(region='World').reset_index(drop=True), None, None),
            ('W46:Y94', obj.tm.forecast_low_med_high(region='World').reset_index(drop=True), None, None),
            ('BT50:BV96', obj.tm.forecast_trend(region='World', trend='Linear').reset_index(drop=True), None, None),
            ('CA50:CD96', obj.tm.forecast_trend(region='World', trend='Degree2').reset_index(drop=True), d2_mask, None),
            ('CI50:CM96', obj.tm.forecast_trend(region='World', trend='Degree3').reset_index(drop=True), d3_mask, None),
            ('CR50:CT96', obj.tm.forecast_trend(region='World', trend='Exponential').reset_index(drop=True), exp_mask, None),
            # ('DV45:DW91', obj.tm.forecast_trend(region='World', ).reset_index().loc[:, ['Year', 'adoption']], None), first year differs
            # TODO Figure out PDS TAM handling
            ('S164:U212', obj.tm.forecast_min_max_sd(region='OECD90').reset_index(drop=True), None, None),
            ('W164:Y212', obj.tm.forecast_low_med_high(region='OECD90').reset_index(drop=True), None, None),
            ('BT168:BV214', obj.tm.forecast_trend(region='OECD90', trend='Linear').reset_index(drop=True), None, None),
            ('CA168:CD214', obj.tm.forecast_trend(region='OECD90', trend='Degree2').reset_index(drop=True), None, None),
            ('CI168:CM214', obj.tm.forecast_trend(region='OECD90', trend='Degree3').reset_index(drop=True), None, None),
            ('CR168:CT214', obj.tm.forecast_trend(region='OECD90', trend='Exponential').reset_index(drop=True), None, None),
            # ('DV163:DW209', obj.tm.forecast_trend(region='OECD90', ).reset_index().loc[:, ['Uear', 'adoption']], None), first year differs
            ('S228:U276', obj.tm.forecast_min_max_sd(region='Eastern Europe').reset_index(drop=True), None, None),
            ('W228:Y276', obj.tm.forecast_low_med_high(region='Eastern Europe').reset_index(drop=True), None, None),
            ('BT232:BV278', obj.tm.forecast_trend(region='Eastern Europe', trend='Linear').reset_index(drop=True), None, None),
            ('CA232:CD278', obj.tm.forecast_trend(region='Eastern Europe', trend='Degree2').reset_index(drop=True), None, None),
            ('CI232:CM278', obj.tm.forecast_trend(region='Eastern Europe', trend='Degree3').reset_index(drop=True), None, None),
            ('CR232:CT278', obj.tm.forecast_trend(region='Eastern Europe', trend='Exponential').reset_index(drop=True), None, None),
            # ('DV227:DW273', obj.tm.forecast_trend(region='Eastern Europe', ).reset_index().loc[:, ['Uear', 'adoption']], None), first year differs
            ('S291:U339', obj.tm.forecast_min_max_sd(region='Asia (Sans Japan)').reset_index(drop=True), None, None),
            ('W291:Y339', obj.tm.forecast_low_med_high(region='Asia (Sans Japan)').reset_index(drop=True), None, None),
            ('BT295:BV341', obj.tm.forecast_trend(region='Asia (Sans Japan)', trend='Linear').reset_index(drop=True), None, None),
            ('CA295:CD341', obj.tm.forecast_trend(region='Asia (Sans Japan)', trend='Degree2').reset_index(drop=True), None, None),
            ('CI295:CM341', obj.tm.forecast_trend(region='Asia (Sans Japan)', trend='Degree3').reset_index(drop=True), None, None),
            ('CR295:CT341', obj.tm.forecast_trend(region='Asia (Sans Japan)', trend='Exponential').reset_index(drop=True), None, None),
            # ('DV290:DW336', obj.tm.forecast_trend(region='Asia (Sans Japan)', ).reset_index().loc[:, ['Uear', 'adoption']], None), first year differs
            ('S354:U402', obj.tm.forecast_min_max_sd(region='Middle East and Africa').reset_index(drop=True), None, None),
            ('W354:Y402', obj.tm.forecast_low_med_high(region='Middle East and Africa').reset_index(drop=True), None, None),
            ('BT358:BV404', obj.tm.forecast_trend(region='Middle East and Africa', trend='Linear').reset_index(drop=True), None, None),
            ('CA358:CD404', obj.tm.forecast_trend(region='Middle East and Africa', trend='Degree2').reset_index(drop=True), None, None),
            ('CI358:CM404', obj.tm.forecast_trend(region='Middle East and Africa', trend='Degree3').reset_index(drop=True), None, None),
            ('CR358:CT404', obj.tm.forecast_trend(region='Middle East and Africa', trend='Exponential').reset_index(drop=True), None, None),
            # ('DV353:DW399', obj.tm.forecast_trend(region='Middle East and Africa', ).reset_index().loc[:, ['Uear', 'adoption']], None), first year differs
            ('S417:U465', obj.tm.forecast_min_max_sd(region='Latin America').reset_index(drop=True), None, None),
            ('W417:Y465', obj.tm.forecast_low_med_high(region='Latin America').reset_index(drop=True), None, None),
            ('BT421:BV467', obj.tm.forecast_trend(region='Latin America', trend='Linear').reset_index(drop=True), None, None),
            ('CA421:CD467', obj.tm.forecast_trend(region='Latin America', trend='Degree2').reset_index(drop=True), None, None),
            ('CI421:CM467', obj.tm.forecast_trend(region='Latin America', trend='Degree3').reset_index(drop=True), None, None),
            ('CR421:CT467', obj.tm.forecast_trend(region='Latin America', trend='Exponential').reset_index(drop=True), None, None),
            # ('DV416:DW465', obj.tm.forecast_trend(region='Latin America', ).reset_index().loc[:, ['Uear', 'adoption']], None), first year differs
            ('S480:U528', obj.tm.forecast_min_max_sd(region='China').reset_index(drop=True), None, None),
            ('W480:Y528', obj.tm.forecast_low_med_high(region='China').reset_index(drop=True), None, None),
            ('BT484:BV530', obj.tm.forecast_trend(region='China', trend='Linear').reset_index(drop=True), None, None),
            ('CA484:CD530', obj.tm.forecast_trend(region='China', trend='Degree2').reset_index(drop=True), None, None),
            ('CI484:CM530', obj.tm.forecast_trend(region='China', trend='Degree3').reset_index(drop=True), None, None),
            ('CR484:CT530', obj.tm.forecast_trend(region='China', trend='Exponential').reset_index(drop=True), None, None),
            # ('DV479:DW525', obj.tm.forecast_trend(region='China', ).reset_index().loc[:, ['Uear', 'adoption']], None), first year differs
            ('S544:U592', obj.tm.forecast_min_max_sd(region='India').reset_index(drop=True), None, None),
            ('W544:Y592', obj.tm.forecast_low_med_high(region='India').reset_index(drop=True), None, None),
            ('BT548:BV594', obj.tm.forecast_trend(region='India', trend='Linear').reset_index(drop=True), None, None),
            ('CA548:CD594', obj.tm.forecast_trend(region='India', trend='Degree2').reset_index(drop=True), None, None),
            ('CI548:CM594', obj.tm.forecast_trend(region='India', trend='Degree3').reset_index(drop=True), None, None),
            ('CR548:CT594', obj.tm.forecast_trend(region='India', trend='Exponential').reset_index(drop=True), None, None),
            # ('DV543:DW591', obj.tm.forecast_trend(region='India', ).reset_index().loc[:, ['Uear', 'adoption']], None), first year differs
            ('S608:U656', obj.tm.forecast_min_max_sd(region='EU').reset_index(drop=True), None, None),
            ('W608:Y656', obj.tm.forecast_low_med_high(region='EU').reset_index(drop=True), None, None),
            ('BT612:BV658', obj.tm.forecast_trend(region='EU', trend='Linear').reset_index(drop=True), None, None),
            ('CA612:CD658', obj.tm.forecast_trend(region='EU', trend='Degree2').reset_index(drop=True), None, None),
            ('CI612:CM658', obj.tm.forecast_trend(region='EU', trend='Degree3').reset_index(drop=True), None, None),
            ('CR612:CT658', obj.tm.forecast_trend(region='EU', trend='Exponential').reset_index(drop=True), None, None),
            # ('DV607:DW653', obj.tm.forecast_trend(region='EU', ).reset_index().loc[:, ['Uear', 'adoption']], None), first year differs
            ('S673:U721', obj.tm.forecast_min_max_sd(region='USA').reset_index(drop=True), None, None),
            ('W673:Y721', obj.tm.forecast_low_med_high(region='USA').reset_index(drop=True), None, None),
            ('BT677:BV723', obj.tm.forecast_trend(region='USA', trend='Linear').reset_index(drop=True), None, None),
            ('CA677:CD723', obj.tm.forecast_trend(region='USA', trend='Degree2').reset_index(drop=True), None, None),
            ('CI677:CM723', obj.tm.forecast_trend(region='USA', trend='Degree3').reset_index(drop=True), None, None),
            ('CR677:CT723', obj.tm.forecast_trend(region='USA', trend='Exponential').reset_index(drop=True), None, None),
            # ('DV672:DW718', obj.tm.forecast_trend(region='USA', ).reset_index().loc[:, ['Uear', 'adoption']], None), first year differs
            ]
    return verify


def verify_adoption_data(obj, verify):
    """Verified tables in Adoption Data."""
    func = functools.partial(obj.ad.adoption_trend, region='World')
    (d2_mask, d3_mask, exp_mask) = _get_interpolation_trend_masks(func=func)
    verify['Adoption Data'] = [
            ('X46:Z94', obj.ad.adoption_min_max_sd(region='World').reset_index(drop=True), None, None),
            ('AB46:AD94', obj.ad.adoption_low_med_high(region='World').reset_index(drop=True), None, None),
            ('BY50:CA96', obj.ad.adoption_trend(region='World', trend='Linear').reset_index(drop=True), None, None),
            ('CF50:CI96', obj.ad.adoption_trend(region='World', trend='Degree2').reset_index(drop=True), d2_mask, None),
            ('CN50:CR96', obj.ad.adoption_trend(region='World', trend='Degree3').reset_index(drop=True), d3_mask, None),
            ('CW50:CY96', obj.ad.adoption_trend(region='World', trend='Exponential').reset_index(drop=True), exp_mask, None),
            #('EA45:EB91', obj.ad.adoption_trend(region='World').reset_index().loc[:, ['Year', 'adoption']], None),
            ('X106:Z154', obj.ad.adoption_min_max_sd(region='OECD90').reset_index(drop=True), None, None),
            ('AB106:AD154', obj.ad.adoption_low_med_high(region='OECD90').reset_index(drop=True), None, None),
            ('BY110:CA156', obj.ad.adoption_trend(region='OECD90', trend='Linear').reset_index(drop=True), None, None),
            ('CF110:CI156', obj.ad.adoption_trend(region='OECD90', trend='Degree2').reset_index(drop=True), None, None),
            ('CN110:CR156', obj.ad.adoption_trend(region='OECD90', trend='Degree3').reset_index(drop=True), None, None),
            ('CW110:CY156', obj.ad.adoption_trend(region='OECD90', trend='Exponential').reset_index(drop=True), None, None),
            #('EA105:EB151', obj.ad.adoption_trend(region='OECD90').reset_index().loc[:, ['Year', 'adoption']], None),
            ('X170:Z218', obj.ad.adoption_min_max_sd(region='Eastern Europe').reset_index(drop=True), None, None),
            ('AB170:AD218', obj.ad.adoption_low_med_high(region='Eastern Europe').reset_index(drop=True), None, None),
            ('BY174:CA220', obj.ad.adoption_trend(region='Eastern Europe', trend='Linear').reset_index(drop=True), None, None),
            ('CF174:CI220', obj.ad.adoption_trend(region='Eastern Europe', trend='Degree2').reset_index(drop=True), None, None),
            ('CN174:CR220', obj.ad.adoption_trend(region='Eastern Europe', trend='Degree3').reset_index(drop=True), None, None),
            ('CW174:CY220', obj.ad.adoption_trend(region='Eastern Europe', trend='Exponential').reset_index(drop=True), None, None),
            #('EA169:EB217', obj.ad.adoption_trend(region='Eastern Europe').reset_index().loc[:, ['Year', 'adoption']], None),
            ('X233:Z281', obj.ad.adoption_min_max_sd(region='Asia (Sans Japan)').reset_index(drop=True), None, None),
            ('AB233:AD281', obj.ad.adoption_low_med_high(region='Asia (Sans Japan)').reset_index(drop=True), None, None),
            ('BY237:CA283', obj.ad.adoption_trend(region='Asia (Sans Japan)', trend='Linear').reset_index(drop=True), None, None),
            ('CF237:CI283', obj.ad.adoption_trend(region='Asia (Sans Japan)', trend='Degree2').reset_index(drop=True), None, None),
            ('CN237:CR283', obj.ad.adoption_trend(region='Asia (Sans Japan)', trend='Degree3').reset_index(drop=True), None, None),
            ('CW237:CY283', obj.ad.adoption_trend(region='Asia (Sans Japan)', trend='Exponential').reset_index(drop=True), None, None),
            #('EA232:EB278', obj.ad.adoption_trend(region='Asia (Sans Japan)').reset_index().loc[:, ['Year', 'adoption']], None),
            ('X296:Z344', obj.ad.adoption_min_max_sd(region='Middle East and Africa').reset_index(drop=True), None, None),
            ('AB296:AD344', obj.ad.adoption_low_med_high(region='Middle East and Africa').reset_index(drop=True), None, None),
            ('BY300:CA346', obj.ad.adoption_trend(region='Middle East and Africa', trend='Linear').reset_index(drop=True), None, None),
            ('CF300:CI346', obj.ad.adoption_trend(region='Middle East and Africa', trend='Degree2').reset_index(drop=True), None, None),
            ('CN300:CR346', obj.ad.adoption_trend(region='Middle East and Africa', trend='Degree3').reset_index(drop=True), None, None),
            ('CW300:CY346', obj.ad.adoption_trend(region='Middle East and Africa', trend='Exponential').reset_index(drop=True), None, None),
            #('EA295:EB341', obj.ad.adoption_trend(region='Middle East and Africa').reset_index().loc[:, ['Year', 'adoption']], None),
            ('X359:Z407', obj.ad.adoption_min_max_sd(region='Latin America').reset_index(drop=True), None, None),
            ('AB359:AD407', obj.ad.adoption_low_med_high(region='Latin America').reset_index(drop=True), None, None),
            ('BY363:CA409', obj.ad.adoption_trend(region='Latin America', trend='Linear').reset_index(drop=True), None, None),
            ('CF363:CI409', obj.ad.adoption_trend(region='Latin America', trend='Degree2').reset_index(drop=True), None, None),
            ('CN363:CR409', obj.ad.adoption_trend(region='Latin America', trend='Degree3').reset_index(drop=True), None, None),
            ('CW363:CY409', obj.ad.adoption_trend(region='Latin America', trend='Exponential').reset_index(drop=True), None, None),
            #('EA358:EB404', obj.ad.adoption_trend(region='Latin America').reset_index().loc[:, ['Year', 'adoption']], None),
            ('X422:Z470', obj.ad.adoption_min_max_sd(region='China').reset_index(drop=True), None, None),
            ('AB422:AD470', obj.ad.adoption_low_med_high(region='China').reset_index(drop=True), None, None),
            ('BY426:CA472', obj.ad.adoption_trend(region='China', trend='Linear').reset_index(drop=True), None, None),
            ('CF426:CI472', obj.ad.adoption_trend(region='China', trend='Degree2').reset_index(drop=True), None, None),
            ('CN426:CR472', obj.ad.adoption_trend(region='China', trend='Degree3').reset_index(drop=True), None, None),
            ('CW426:CY472', obj.ad.adoption_trend(region='China', trend='Exponential').reset_index(drop=True), None, None),
            #('EA421:EB467', obj.ad.adoption_trend(region='China').reset_index().loc[:, ['Year', 'adoption']], None),
            ('X486:Z534', obj.ad.adoption_min_max_sd(region='India').reset_index(drop=True), None, None),
            ('AB486:AD534', obj.ad.adoption_low_med_high(region='India').reset_index(drop=True), None, None),
            ('BY490:CA536', obj.ad.adoption_trend(region='India', trend='Linear').reset_index(drop=True), None, None),
            ('CF490:CI536', obj.ad.adoption_trend(region='India', trend='Degree2').reset_index(drop=True), None, None),
            ('CN490:CR536', obj.ad.adoption_trend(region='India', trend='Degree3').reset_index(drop=True), None, None),
            ('CW490:CY536', obj.ad.adoption_trend(region='India', trend='Exponential').reset_index(drop=True), None, None),
            #('EA485:EB531', obj.ad.adoption_trend(region='India').reset_index().loc[:, ['Year', 'adoption']], None),
            ('X550:Z598', obj.ad.adoption_min_max_sd(region='EU').reset_index(drop=True), None, None),
            ('AB550:AD598', obj.ad.adoption_low_med_high(region='EU').reset_index(drop=True), None, None),
            ('BY554:CA600', obj.ad.adoption_trend(region='EU', trend='Linear').reset_index(drop=True), None, None),
            ('CF554:CI600', obj.ad.adoption_trend(region='EU', trend='Degree2').reset_index(drop=True), None, None),
            ('CN554:CR600', obj.ad.adoption_trend(region='EU', trend='Degree3').reset_index(drop=True), None, None),
            ('CW554:CY600', obj.ad.adoption_trend(region='EU', trend='Exponential').reset_index(drop=True), None, None),
            #('EA549:EB595', obj.ad.adoption_trend(region='EU').reset_index().loc[:, ['Year', 'adoption']], None),
            ('X615:Z663', obj.ad.adoption_min_max_sd(region='USA').reset_index(drop=True), None, None),
            ('AB615:AD663', obj.ad.adoption_low_med_high(region='USA').reset_index(drop=True), None, None),
            ('BY619:CA665', obj.ad.adoption_trend(region='USA', trend='Linear').reset_index(drop=True), None, None),
            ('CF619:CI665', obj.ad.adoption_trend(region='USA', trend='Degree2').reset_index(drop=True), None, None),
            ('CN619:CR665', obj.ad.adoption_trend(region='USA', trend='Degree3').reset_index(drop=True), None, None),
            ('CW619:CY665', obj.ad.adoption_trend(region='USA', trend='Exponential').reset_index(drop=True), None, None),
            #('EA614:EB660', obj.ad.adoption_trend(region='USA').reset_index().loc[:, ['Year', 'adoption']], None, None),
            ]
    return verify


def verify_custom_adoption(obj, verify):
    """Verified tables in Custom * Adoption.
       Note: regional data is ignored as there are issues in the xls sheet that have
       not been replicated. See documentation of issues here:
       https://docs.google.com/document/d/19sq88J_PXY-y_EnqbSJDl0v9CdJArOdFLatNNUFhjEA/edit#heading=h.kjrqk1o5e46m
    """
    verify['Custom PDS Adoption'] = [
            ('A23:B71', obj.pds_ca.adoption_data_per_region()['World'].reset_index(), None, "Excel_NaN")
    ]
    # verify['Custom REF Adoption'] = []  # not yet implemented
    return verify


def verify_adoption_data_eleven_sources(obj, verify):
    """Verified tables in Adoption Data.

          Some solutions, first noticed with ImprovedCookStoves, have a smaller set of
          columns to hold data sources and this shifts all of the rest of the columns to
          the left. This test specifies the columns for this narrower layout.
    """
    func = functools.partial(obj.ad.adoption_trend, region='World')
    (d2_mask, d3_mask, exp_mask) = _get_interpolation_trend_masks(func=func)
    verify['Adoption Data'] = [
            ('S46:U94', obj.ad.adoption_min_max_sd(region='World').reset_index(drop=True), None, None),
            ('W46:Y94', obj.ad.adoption_low_med_high(region='World').reset_index(drop=True), None, None),
            ('BT50:BV96', obj.ad.adoption_trend(region='World', trend='Linear').reset_index(drop=True), None, None),
            ('CA50:CD96', obj.ad.adoption_trend(region='World', trend='Degree2').reset_index(drop=True), d2_mask, None),
            ('CI50:CM96', obj.ad.adoption_trend(region='World', trend='Degree3').reset_index(drop=True), d3_mask, None),
            ('CR50:CT96', obj.ad.adoption_trend(region='World', trend='Exponential').reset_index(drop=True), exp_mask, None),
            #('DV45:DW91', obj.ad.adoption_trend(region='World').reset_index().loc[:, ['Year', 'adoption']], None),
            ('S106:U154', obj.ad.adoption_min_max_sd(region='OECD90').reset_index(drop=True), None, None),
            ('W106:Y154', obj.ad.adoption_low_med_high(region='OECD90').reset_index(drop=True), None, None),
            ('BT110:BV156', obj.ad.adoption_trend(region='OECD90', trend='Linear').reset_index(drop=True), None, None),
            ('CA110:CD156', obj.ad.adoption_trend(region='OECD90', trend='Degree2').reset_index(drop=True), None, None),
            ('CI110:CM156', obj.ad.adoption_trend(region='OECD90', trend='Degree3').reset_index(drop=True), None, None),
            ('CR110:CT156', obj.ad.adoption_trend(region='OECD90', trend='Exponential').reset_index(drop=True), None, None),
            #('EA105:EB151', obj.ad.adoption_trend(region='OECD90').reset_index().loc[:, ['Year', 'adoption']], None),
            ('S170:U218', obj.ad.adoption_min_max_sd(region='Eastern Europe').reset_index(drop=True), None, None),
            ('W170:Y218', obj.ad.adoption_low_med_high(region='Eastern Europe').reset_index(drop=True), None, None),
            ('BT174:BV220', obj.ad.adoption_trend(region='Eastern Europe', trend='Linear').reset_index(drop=True), None, None),
            ('CA174:CD220', obj.ad.adoption_trend(region='Eastern Europe', trend='Degree2').reset_index(drop=True), None, None),
            ('CI174:CM220', obj.ad.adoption_trend(region='Eastern Europe', trend='Degree3').reset_index(drop=True), None, None),
            ('CR174:CT220', obj.ad.adoption_trend(region='Eastern Europe', trend='Exponential').reset_index(drop=True), None, None),
            #('EA169:EB217', obj.ad.adoption_trend(region='Eastern Europe').reset_index().loc[:, ['Year', 'adoption']], None),
            ('S233:U281', obj.ad.adoption_min_max_sd(region='Asia (Sans Japan)').reset_index(drop=True), None, None),
            ('W233:Y281', obj.ad.adoption_low_med_high(region='Asia (Sans Japan)').reset_index(drop=True), None, None),
            ('BT237:BV283', obj.ad.adoption_trend(region='Asia (Sans Japan)', trend='Linear').reset_index(drop=True), None, None),
            ('CA237:CD283', obj.ad.adoption_trend(region='Asia (Sans Japan)', trend='Degree2').reset_index(drop=True), None, None),
            ('CI237:CM283', obj.ad.adoption_trend(region='Asia (Sans Japan)', trend='Degree3').reset_index(drop=True), None, None),
            ('CR237:CT283', obj.ad.adoption_trend(region='Asia (Sans Japan)', trend='Exponential').reset_index(drop=True), None, None),
            #('EA232:EB278', obj.ad.adoption_trend(region='Asia (Sans Japan)').reset_index().loc[:, ['Year', 'adoption']], None),
            ('S296:U344', obj.ad.adoption_min_max_sd(region='Middle East and Africa').reset_index(drop=True), None, None),
            ('W296:Y344', obj.ad.adoption_low_med_high(region='Middle East and Africa').reset_index(drop=True), None, None),
            ('BT300:BV346', obj.ad.adoption_trend(region='Middle East and Africa', trend='Linear').reset_index(drop=True), None, None),
            ('CA300:CD346', obj.ad.adoption_trend(region='Middle East and Africa', trend='Degree2').reset_index(drop=True), None, None),
            ('CI300:CM346', obj.ad.adoption_trend(region='Middle East and Africa', trend='Degree3').reset_index(drop=True), None, None),
            ('CR300:CT346', obj.ad.adoption_trend(region='Middle East and Africa', trend='Exponential').reset_index(drop=True), None, None),
            #('EA295:EB341', obj.ad.adoption_trend(region='Middle East and Africa').reset_index().loc[:, ['Year', 'adoption']], None),
            ('S359:U407', obj.ad.adoption_min_max_sd(region='Latin America').reset_index(drop=True), None, None),
            ('W359:Y407', obj.ad.adoption_low_med_high(region='Latin America').reset_index(drop=True), None, None),
            ('BT363:BV409', obj.ad.adoption_trend(region='Latin America', trend='Linear').reset_index(drop=True), None, None),
            ('CA363:CD409', obj.ad.adoption_trend(region='Latin America', trend='Degree2').reset_index(drop=True), None, None),
            ('CI363:CM409', obj.ad.adoption_trend(region='Latin America', trend='Degree3').reset_index(drop=True), None, None),
            ('CR363:CT409', obj.ad.adoption_trend(region='Latin America', trend='Exponential').reset_index(drop=True), None, None),
            #('EA358:EB404', obj.ad.adoption_trend(region='Latin America').reset_index().loc[:, ['Year', 'adoption']], None),
            ('S422:U470', obj.ad.adoption_min_max_sd(region='China').reset_index(drop=True), None, None),
            ('W422:Y470', obj.ad.adoption_low_med_high(region='China').reset_index(drop=True), None, None),
            ('BT426:BV472', obj.ad.adoption_trend(region='China', trend='Linear').reset_index(drop=True), None, None),
            ('CA426:CD472', obj.ad.adoption_trend(region='China', trend='Degree2').reset_index(drop=True), None, None),
            ('CI426:CM472', obj.ad.adoption_trend(region='China', trend='Degree3').reset_index(drop=True), None, None),
            ('CR426:CT472', obj.ad.adoption_trend(region='China', trend='Exponential').reset_index(drop=True), None, None),
            #('EA421:EB467', obj.ad.adoption_trend(region='China').reset_index().loc[:, ['Year', 'adoption']], None),
            ('S486:U534', obj.ad.adoption_min_max_sd(region='India').reset_index(drop=True), None, None),
            ('W486:Y534', obj.ad.adoption_low_med_high(region='India').reset_index(drop=True), None, None),
            ('BT490:BV536', obj.ad.adoption_trend(region='India', trend='Linear').reset_index(drop=True), None, None),
            ('CA490:CD536', obj.ad.adoption_trend(region='India', trend='Degree2').reset_index(drop=True), None, None),
            ('CI490:CM536', obj.ad.adoption_trend(region='India', trend='Degree3').reset_index(drop=True), None, None),
            ('CR490:CT536', obj.ad.adoption_trend(region='India', trend='Exponential').reset_index(drop=True), None, None),
            #('EA485:EB531', obj.ad.adoption_trend(region='India').reset_index().loc[:, ['Year', 'adoption']], None),
            ('S550:U598', obj.ad.adoption_min_max_sd(region='EU').reset_index(drop=True), None, None),
            ('W550:Y598', obj.ad.adoption_low_med_high(region='EU').reset_index(drop=True), None, None),
            ('BT554:BV600', obj.ad.adoption_trend(region='EU', trend='Linear').reset_index(drop=True), None, None),
            ('CA554:CD600', obj.ad.adoption_trend(region='EU', trend='Degree2').reset_index(drop=True), None, None),
            ('CI554:CM600', obj.ad.adoption_trend(region='EU', trend='Degree3').reset_index(drop=True), None, None),
            ('CR554:CT600', obj.ad.adoption_trend(region='EU', trend='Exponential').reset_index(drop=True), None, None),
            #('EA549:EB595', obj.ad.adoption_trend(region='EU').reset_index().loc[:, ['Year', 'adoption']], None),
            ('S615:U663', obj.ad.adoption_min_max_sd(region='USA').reset_index(drop=True), None, None),
            ('W615:Y663', obj.ad.adoption_low_med_high(region='USA').reset_index(drop=True), None, None),
            ('BT619:BV665', obj.ad.adoption_trend(region='USA', trend='Linear').reset_index(drop=True), None, None),
            ('CA619:CD665', obj.ad.adoption_trend(region='USA', trend='Degree2').reset_index(drop=True), None, None),
            ('CI619:CM665', obj.ad.adoption_trend(region='USA', trend='Degree3').reset_index(drop=True), None, None),
            ('CR619:CT665', obj.ad.adoption_trend(region='USA', trend='Exponential').reset_index(drop=True), None, None),
            #('EA614:EB660', obj.ad.adoption_trend(region='USA').reset_index().loc[:, ['Year', 'adoption']], None),
            ]
    return verify


def verify_logistic_s_curve(obj, verify):
    """Verified tables in S-Curve Adoption."""
    verify['S-Curve Adoption'] = [
            ('A24:K70', obj.sc.logistic_adoption().reset_index(), None, None),
            ]
    return verify


def verify_bass_diffusion_s_curve(obj, verify):
    """Verified tables in S-Curve Adoption."""
    verify['S-Curve Adoption'] = [
            ('A130:K176', obj.sc.bass_diffusion_adoption().reset_index(), None, None),
            ]
    return verify


def verify_unit_adoption_calculations(obj, verify, include_regional_data=True, soln_type='RRS'):
    """Verified tables in Unit Adoption Calculations."""
    if hasattr(obj, 'tm'):
        ref_tam_mask = obj.tm.ref_tam_per_region().reset_index().isna()
        verify['Unit Adoption Calculations'] = [
                ('A17:K63', obj.tm.ref_tam_per_region().reset_index(), None, None),
                ('A69:K115', obj.tm.pds_tam_per_region().reset_index(), None, None)]
    else:
        ref_tam_mask = None
        verify['Unit Adoption Calculations'] = []

    if not include_regional_data or is_custom_ad_with_no_regional_data(obj):
        regional_mask = obj.ua.soln_pds_cumulative_funits().reset_index()
        regional_mask.loc[:, :] = True
        regional_mask.loc[:, ['Year', 'World']] = False
    else:
        regional_mask = None

    if ref_tam_mask is not None and regional_mask is not None:
        regional_mask |= ref_tam_mask

    # BikeInfra-RRSv1.1c-7Oct2019.xlsm catastrophic subtraction in one scenario,
    # Carpool-RRSv1.1b-Jan2020.xlsm also catastrophic cancellation in multiple scenarios.
    baseline = obj.ua.soln_net_annual_funits_adopted().mean() * 1e-6
    s = obj.ua.soln_net_annual_funits_adopted()
    m = flatten_mask(s < baseline)
    soln_net_annual_funits_adopted_mask = (m | regional_mask) if regional_mask is not None else m

    verify['Unit Adoption Calculations'].extend([
            ('P17:Z63', obj.ua.ref_population().reset_index(), None, None),
            ('AB17:AL63', obj.ua.ref_gdp().reset_index(), None, None),
            ('AN17:AX63', obj.ua.ref_gdp_per_capita().reset_index(), None, None),
            ('P69:Z115', obj.ua.pds_population().reset_index(), None, None),
            ('AB69:AL115', obj.ua.pds_gdp().reset_index(), None, None),
            ('AN69:AX115', obj.ua.pds_gdp_per_capita().reset_index(), None, None),
            ('AG199:AQ244', obj.ua.soln_ref_new_iunits_reqd().reset_index(), None, None),
            ('B252:L298', obj.ua.soln_net_annual_funits_adopted().reset_index(), soln_net_annual_funits_adopted_mask, None),
            ('Q252:AA298', obj.ua.conv_ref_tot_iunits().reset_index(), ref_tam_mask, None),
    ])

    if soln_type == 'RRS':
        # Some solutions, notably HighSpeedRail, have regional results which drop to near zero
        # for a year and then bounce back. The ~0 results are the result of catastrophic
        # subtraction with only a few bits of precision, not close enough for pytest.approx.
        # Just mask those cells off.
        s = obj.ua.soln_ref_cumulative_funits()
        soln_ref_cumulative_funits_mask = flatten_mask(s < 1e-11)

        baseline = obj.ua.soln_pds_cumulative_funits().mean() * 1e-6
        s = obj.ua.soln_pds_cumulative_funits()
        m = flatten_mask(s < baseline)
        soln_pds_cumulative_funits_mask = m | regional_mask if regional_mask is not None else m

        # Carpool-RRSv1.1b-Jan2020.xlsm catastrophic cancellation in multiple scenarios.
        baseline = obj.ua.conv_ref_annual_tot_iunits().mean() * 1e-6
        s = obj.ua.conv_ref_annual_tot_iunits()
        m = flatten_mask(s < baseline)
        conv_ref_annual_tot_iunits_mask = (m | regional_mask) if regional_mask is not None else m
        baseline = obj.ua.soln_pds_fuel_units_avoided().mean() * 1e-6
        s = obj.ua.soln_pds_fuel_units_avoided()
        m = flatten_mask(s < baseline)
        soln_pds_fuel_units_avoided_mask = (m | regional_mask) if regional_mask is not None else m

        # Alternative Cement
        baseline = obj.ua.conv_ref_new_iunits().mean() * 1e-6
        s = obj.ua.conv_ref_new_iunits()
        m = flatten_mask(s < baseline)
        conv_ref_new_iunits_mask = (m | regional_mask) if regional_mask is not None else m
        baseline = obj.ua.soln_pds_direct_co2_emissions_saved().mean() * 1e-6
        s = obj.ua.soln_pds_direct_co2_emissions_saved()
        m = flatten_mask(s < baseline)
        soln_pds_direct_co2_emissions_saved_mask = (m | regional_mask) if regional_mask is not None else m

        verify['Unit Adoption Calculations'].extend([
                ('BA17:BK63', obj.ua.ref_tam_per_capita().reset_index(), None, None),
                ('BM17:BW63', obj.ua.ref_tam_per_gdp_per_capita().reset_index(), None, None),
                ('BY17:CI63', obj.ua.ref_tam_growth().reset_index(), None, None),
                ('BA69:BK115', obj.ua.pds_tam_per_capita().reset_index(), None, None),
                ('BM69:BW115', obj.ua.pds_tam_per_gdp_per_capita().reset_index(), None, None),
                ('BY69:CI115', obj.ua.pds_tam_growth().reset_index(), None, None),
                # ('B135:L181' tested in 'Helper Tables'!C91)
                ('Q135:AA181', obj.ua.soln_pds_cumulative_funits().reset_index(), soln_pds_cumulative_funits_mask, "Excel_NaN"),
                ('AX136:BH182', obj.ua.soln_pds_tot_iunits_reqd().reset_index(), regional_mask, None),
                ('AG137:AQ182', obj.ua.soln_pds_new_iunits_reqd().reset_index(), regional_mask, None),
                # ('BN136:BS182', obj.ua.soln_pds_big4_iunits_reqd().reset_index(), None, None),
                # ('B198:L244' tested in 'Helper Tables'!C27)
                ('Q198:AA244', obj.ua.soln_ref_cumulative_funits().reset_index(), soln_ref_cumulative_funits_mask, None),
                ('AX198:BH244', obj.ua.soln_ref_tot_iunits_reqd().reset_index(), None, None),
                ('AG253:AQ298', obj.ua.conv_ref_new_iunits().reset_index(), conv_ref_new_iunits_mask, None),
                ('AX252:BH298', obj.ua.conv_ref_annual_tot_iunits().reset_index(), conv_ref_annual_tot_iunits_mask, None),
                ('B308:L354', obj.ua.soln_pds_net_grid_electricity_units_saved().reset_index(), regional_mask, None),
                ('Q308:AA354', obj.ua.soln_pds_net_grid_electricity_units_used().reset_index(), regional_mask, None),
                ('AD308:AN354', obj.ua.soln_pds_fuel_units_avoided().reset_index(), soln_pds_fuel_units_avoided_mask, None),
                ('AT308:BD354', obj.ua.soln_pds_direct_co2_emissions_saved().reset_index(), soln_pds_direct_co2_emissions_saved_mask, None),
                ('BF308:BP354', obj.ua.soln_pds_direct_ch4_co2_emissions_saved().reset_index(), regional_mask, None),
                ('BR308:CB354', obj.ua.soln_pds_direct_n2o_co2_emissions_saved().reset_index(), regional_mask, None),
                ])
    elif soln_type == 'LAND_PROTECT':
        verify['Unit Adoption Calculations'].extend([
                ('CG136:CH182', obj.ua.pds_cumulative_degraded_land_unprotected().loc[:, 'World'].reset_index(), None, None),
                # ('CZ136:DA182', Not implemented
                ('DR136:DS182', obj.ua.pds_total_undegraded_land().loc[:, 'World'].reset_index(), None, None),
                ('EI136:EJ182', obj.ua.pds_cumulative_degraded_land_protected().loc[:, 'World'].reset_index(), None, None),
                ('CG198:CH244', obj.ua.ref_cumulative_degraded_land_unprotected().loc[:, 'World'].reset_index(), None, None),
                # ('CZ198:DA244', Not implemented
                ('DR198:DS244', obj.ua.ref_total_undegraded_land().loc[:, 'World'].reset_index(), None, None),
                ('EI198:EJ244', obj.ua.ref_cumulative_degraded_land_protected().loc[:, 'World'].reset_index(), None, None),
                ('B252:C298', obj.ua.net_annual_land_units_adopted().loc[:, 'World'].reset_index(), None, None),
                ('Q252:R298', obj.ua.conv_ref_tot_iunits().loc[:, 'World'].reset_index(), None, None),
                ('AG253:AH298', obj.ua.conv_ref_new_iunits().loc[:, 'World'].reset_index(), None, None),
                # ('BO252:BP298', Not implemented
                ('CG252:CH298', obj.ua.annual_reduction_in_total_degraded_land().loc[:, 'World'].reset_index(), None, None),
                # ('CZ252:DA298', Not implemented
                ('DR252:DS298', obj.ua.cumulative_reduction_in_total_degraded_land().loc[:, 'World'].reset_index(), None, None),
                ('EI252:EJ298', obj.ua.net_land_units_after_emissions_lifetime().loc[:, 'World'].reset_index(), None, None),
                ('B308:C354', obj.ua.soln_pds_net_grid_electricity_units_saved().loc[:, 'World'].reset_index(), regional_mask, None),
                ('Q308:R354', obj.ua.soln_pds_net_grid_electricity_units_used().loc[:, 'World'].reset_index(), regional_mask, None),
                ('AD308:AE354', obj.ua.soln_pds_fuel_units_avoided().loc[:, 'World'].reset_index(), regional_mask, None),
                ('AT308:AU354', obj.ua.direct_co2eq_emissions_saved_land().loc[:, 'World'].reset_index(), None, None),
                ('BF308:BG354', obj.ua.direct_co2_emissions_saved_land().loc[:, 'World'].reset_index(), None, None),
                ('BR308:BS354', obj.ua.direct_n2o_co2_emissions_saved_land().loc[:, 'World'].reset_index(), None, None),
                ('CD308:CE354', obj.ua.direct_ch4_co2_emissions_saved_land().loc[:, 'World'].reset_index(), None, None),
                ])
    elif soln_type == 'LAND_BIOSEQ':
        verify['Unit Adoption Calculations'].extend([
                ('EH137:EI182', obj.ua.soln_pds_annual_land_area_harvested().loc[:, 'World'].reset_index(), None, None),
                ('EI253:EJ298', obj.ua.net_land_units_after_emissions_lifetime().loc[2015:, 'World'].reset_index(), None, None),
                ('B308:C354', obj.ua.soln_pds_net_grid_electricity_units_saved().loc[:, 'World'].reset_index(), regional_mask, None),
                ('Q308:R354', obj.ua.soln_pds_net_grid_electricity_units_used().loc[:, 'World'].reset_index(), regional_mask, None),
                ('AD308:AE354', obj.ua.soln_pds_fuel_units_avoided().loc[:, 'World'].reset_index(), regional_mask, None),
                ('AT308:AU354', obj.ua.direct_co2eq_emissions_saved_land().loc[:, 'World'].reset_index(), None, None),
                ('BF308:BG354', obj.ua.direct_co2_emissions_saved_land().loc[:, 'World'].reset_index(), None, None),
                ('BR308:BS354', obj.ua.direct_n2o_co2_emissions_saved_land().loc[:, 'World'].reset_index(), None, None),
                ('CD308:CE354', obj.ua.direct_ch4_co2_emissions_saved_land().loc[:, 'World'].reset_index(), None, None),
                ])
    return verify


def verify_helper_tables(obj, verify, include_regional_data=True):
    """Verified tables in Helper Tables."""
    verify['Helper Tables'] = []
    if include_regional_data:
        verify['Helper Tables'].append(
                ('B91:L137', obj.ht.soln_pds_funits_adopted().reset_index(), None, None))
    else:
        verify['Helper Tables'].append(
                ('B91:C137', obj.ht.soln_pds_funits_adopted().loc[:, 'World'].reset_index(), None, None))
    verify['Helper Tables'].append(
            ('B27:L73', obj.ht.soln_ref_funits_adopted().reset_index(), None, None))

    return verify


def verify_emissions_factors(obj, verify):
    """Verified tables in Emissions Factors."""
    verify['Emissions Factors'] = [
            ('A12:K57', obj.ef.conv_ref_grid_CO2eq_per_KWh().reset_index(), None, None),
            ('A67:K112', obj.ef.conv_ref_grid_CO2_per_KWh().reset_index(), None, None),
            ]
    return verify


def verify_first_cost(obj, verify):
    """Verified tables in First Cost."""
    verify['First Cost'] = [
            ('C37:C82', obj.fc.soln_pds_install_cost_per_iunit().loc[2015:].to_frame().reset_index(drop=True), None, "Excel_one_cent"),
            # ('D37:D82', checked by 'Unit Adoption Calculations'!AH137
            ('E37:E82', obj.fc.soln_pds_annual_world_first_cost().loc[2015:].to_frame().reset_index(drop=True), None, "Excel_one_cent"),
            ('F37:F82', obj.fc.soln_pds_cumulative_install().loc[2015:].to_frame().reset_index(drop=True), None, "Excel_one_cent"),
            ('L37:L82', obj.fc.soln_ref_install_cost_per_iunit().loc[2015:].to_frame().reset_index(drop=True), None, "Excel_one_cent"),
            # ('M37:M82', checked by 'Unit Adoption Calculations'!AH199
            ('N37:N82', obj.fc.soln_ref_annual_world_first_cost().loc[2015:].to_frame().reset_index(drop=True), None, "Excel_one_cent"),
            ('O37:O82', obj.fc.conv_ref_install_cost_per_iunit().loc[2015:].to_frame().reset_index(drop=True), None, "Excel_one_cent"),
            # ('P37:P82', checked by 'Unit Adoption Calculations'!AH253
            ('Q37:Q82', obj.fc.conv_ref_annual_world_first_cost().loc[2015:].to_frame().reset_index(drop=True), None, "Excel_one_cent"),
            ('R37:R82', obj.fc.ref_cumulative_install().loc[2015:].to_frame().reset_index(drop=True), None, "Excel_one_cent")
            ]
    return verify


def verify_operating_cost(obj, verify):
    """Verified tables in Operating Cost."""
    # This has been a pain point: the last year of each column in the annual_breakout has a tiny
    # remaining_lifetime which is the result of catastrophic substraction between the previous
    # values and therefore has only a few bits of precision. pytest.approx() checks for 6 digits,
    # and there aren't enough bits to even meet that requirement.
    #
    # We mask off all cells where the value is less than one cent. We assert that being off by
    # a penny at the end of the equipment lifetime is acceptable.
    s = obj.oc.soln_pds_annual_breakout().abs()
    soln_breakout_mask = flatten_mask(s < 0.01)
    s = obj.oc.conv_ref_annual_breakout().abs()
    conv_breakout_mask = flatten_mask(s < 0.01)

    baseline = obj.oc.soln_pds_new_funits_per_year().loc[2015:, 'World'].mean() * 1e-6
    s = obj.oc.soln_pds_new_funits_per_year().loc[2015:, ['World']].reset_index(drop=True)
    soln_pds_new_funits_per_year_mask = (s < baseline)

    verify['Operating Cost'] = [
            ('B262:AV386', obj.oc.soln_pds_annual_breakout().reset_index(), soln_breakout_mask, None),
            ('B399:AV523', obj.oc.conv_ref_annual_breakout().reset_index(), conv_breakout_mask, None),
            # ('B19:B64', Not implemented, model never uses it.
            # ('C19:C64', checked by 'Unit Adoption Calculations'!C253
            ('D19:D64', obj.oc.soln_pds_annual_operating_cost().loc[2015:2060].to_frame().reset_index(drop=True), None, "Excel_one_cent"),
            ('E19:E64', obj.oc.soln_pds_cumulative_operating_cost().loc[2015:2060].to_frame().reset_index(drop=True), None, "Excel_one_cent"),
            ('F19:F64', obj.oc.soln_pds_new_funits_per_year().loc[2015:, ['World']].reset_index(drop=True), soln_pds_new_funits_per_year_mask, None),
            # ('I19:I64', Not implemented, model never uses it.
            # ('J19:J64', checked by 'Unit Adoption Calculations'!C253
            ('K19:K64', obj.oc.conv_ref_annual_operating_cost().to_frame().reset_index(drop=True), None, "Excel_one_cent"),
            ('L19:L64', obj.oc.conv_ref_cumulative_operating_cost().to_frame().reset_index(drop=True), None, "Excel_one_cent"),
            # ('B69:B114', equal to D19:D64,
            # ('C69:C114', equal to K19:K64,
            ('D69:D114', obj.oc.marginal_annual_operating_cost().to_frame().reset_index(drop=True), None, "Excel_one_cent"),
            ('B126:B250', obj.oc.soln_marginal_first_cost().to_frame().reset_index(drop=True), None, "Excel_one_cent"),
            ('C126:C250', obj.oc.soln_marginal_operating_cost_savings().to_frame().reset_index(drop=True), None, "Excel_one_cent"),
            ('D126:D250', obj.oc.soln_net_cash_flow().to_frame().reset_index(drop=True), None, "Excel_one_cent"),
            ('E126:E250', obj.oc.soln_net_present_value().to_frame().reset_index(drop=True), None, "Excel_one_cent"),
            ('I126:I250', obj.oc.soln_vs_conv_single_iunit_cashflow().to_frame().reset_index(drop=True), None, None),
            ('J126:J250', obj.oc.soln_vs_conv_single_iunit_npv().to_frame().reset_index(drop=True), None, None),
            #('K126:K250', obj.oc.soln_vs_conv_single_iunit_payback().to_frame().reset_index(drop=True), None, None),
            #('L126:L250', obj.oc.soln_vs_conv_single_iunit_payback_discounted().to_frame().reset_index(drop=True), None, None),
            ('M126:M250', obj.oc.soln_only_single_iunit_cashflow().to_frame().reset_index(drop=True), None, None),
            ('N126:N250', obj.oc.soln_only_single_iunit_npv().to_frame().reset_index(drop=True), None, None),
            #('O126:O250', obj.oc.soln_only_single_iunit_payback().to_frame().reset_index(drop=True), None, None),
            #('P126:P250', obj.oc.soln_only_single_iunit_payback_discounted().to_frame().reset_index(drop=True), None, None),
            ]
    return verify


def verify_co2_calcs(obj, verify, shifted=False, include_regional_data=True,
        is_rrs=True, cohort=2018):
    """Verified tables in CO2 Calcs."""
    if include_regional_data == False:
        regional_mask = obj.c2.co2_mmt_reduced().loc[2015:].reset_index()
        regional_mask.loc[:, :] = True
        regional_mask.loc[:, ['Year', 'World']] = False
    else:
        regional_mask = None

    # similar to operating cost, some co2 calcs values are very slightly offset from zero due to
    # floating point errors. We mask the problematic tables when they are close to 0.
    s = obj.c2.co2eq_mmt_reduced().abs()
    near_zero_mask = flatten_mask(s < 0.01)
    if regional_mask is not None:
        near_zero_mask = near_zero_mask | regional_mask

    # Alternative Cement
    baseline = obj.c2.co2eq_direct_reduced_emissions().loc[2015:].mean() * 1e-6
    s = obj.c2.co2eq_direct_reduced_emissions().loc[2015:]
    mask = flatten_mask(s < baseline)
    if regional_mask is not None:
        mask = mask | regional_mask
    co2eq_direct_reduced_emissions_mask = mask
    baseline = obj.c2.co2eq_reduced_fuel_emissions().loc[2015:].mean() * 1e-6
    s = obj.c2.co2eq_reduced_fuel_emissions().loc[2015:]
    mask = flatten_mask(s < baseline)
    if regional_mask is not None:
        mask = mask | regional_mask
    co2eq_reduced_fuel_emissions_mask = mask


    if is_rrs:
        verify['CO2 Calcs'] = [
                ('A235:K280', obj.c2.co2_reduced_grid_emissions().loc[2015:].reset_index(), regional_mask, None),
                ('R235:AB280', obj.c2.co2_replaced_grid_emissions().loc[2015:].reset_index(), regional_mask, None),
                ('AI235:AS280', obj.c2.co2_increased_grid_usage_emissions().loc[2015:].reset_index(), regional_mask, None),
                ('A289:K334', obj.c2.co2eq_reduced_grid_emissions().loc[2015:].reset_index(), regional_mask, None),
                ('R289:AB334', obj.c2.co2eq_replaced_grid_emissions().loc[2015:].reset_index(), regional_mask, None),
                ('AI289:AS334', obj.c2.co2eq_increased_grid_usage_emissions().loc[2015:].reset_index(), regional_mask, None),
                ('A345:K390', obj.c2.co2eq_direct_reduced_emissions().loc[2015:].reset_index(), co2eq_direct_reduced_emissions_mask, None),
                ]

        if shifted:
            # Some spreadsheets have the last two blocks shifted by several cells
            verify['CO2 Calcs'].extend([
                    ('R345:AB390', obj.c2.co2eq_reduced_fuel_emissions().loc[2015:].reset_index(), co2eq_reduced_fuel_emissions_mask, None),
                    ('AM345:AW390', obj.c2.co2eq_net_indirect_emissions().loc[2015:].reset_index(), regional_mask, None)
                    ])
        else:
            verify['CO2 Calcs'].extend([
                    ('U345:AE390', obj.c2.co2eq_reduced_fuel_emissions().loc[2015:].reset_index(), co2eq_reduced_fuel_emissions_mask, None),
                    ('AP345:AZ390', obj.c2.co2eq_net_indirect_emissions().loc[2015:].reset_index(), regional_mask, None)
                    ])

        verify['CO2 Calcs'].extend([
                ('A10:K55', obj.c2.co2_mmt_reduced().loc[2015:].reset_index(), regional_mask, None),
                ('A120:AW165', obj.c2.co2_ppm_calculator().loc[2015:].reset_index(), None, None),
                ('A65:K110', obj.c2.co2eq_mmt_reduced().loc[2015:].reset_index(), regional_mask, None),
                ('A172:F217', obj.c2.co2eq_ppm_calculator().loc[2015:].reset_index(), None, None),
                ])

    else:
        s = obj.c2.co2_ppm_calculator().loc[2015:].abs()
        ppm_near_zero_mask = flatten_mask(s < 1e-8)
        s = obj.c2.co2_sequestered_global().loc[2015:].abs()
        seq_near_zero_mask = flatten_mask(s < 1e-8)

        co2_sequestered_global = obj.c2.co2_sequestered_global().copy().reset_index()
        co2_sequestered_global.drop(columns=['Global Arctic'], inplace=True)
        if cohort >= 2020:
            # 8 Thermal-Moisture Regimes in model, but Excel CO2 Calcs did not update from 6 TMRs.
            co2_sequestered_global['Temperate/Boreal-Humid'] = (
                    co2_sequestered_global['Temperate-Humid'] +
                    co2_sequestered_global['Boreal-Humid'])
            co2_sequestered_global.drop(columns=['Temperate-Humid', 'Boreal-Humid'], inplace=True)
            co2_sequestered_global['Temperate/Boreal-Semi-Arid'] = (
                    co2_sequestered_global['Temperate-Semi-Arid'] +
                    co2_sequestered_global['Boreal-Semi-Arid'])
            co2_sequestered_global.drop(columns=['Temperate-Semi-Arid',
                'Boreal-Semi-Arid'], inplace=True)
        # Put columns in the same order as Excel.
        co2_sequestered_global = co2_sequestered_global[["Year", "All", "Tropical-Humid",
            "Temperate/Boreal-Humid", "Tropical-Semi-Arid", "Temperate/Boreal-Semi-Arid",
            "Global Arid"]]

        verify['CO2 Calcs'] = [
                ('A65:K110', obj.c2.co2eq_mmt_reduced().loc[2015:].reset_index(), near_zero_mask, None),
                ('A121:G166', co2_sequestered_global, seq_near_zero_mask, None),
                ('A173:AW218', obj.c2.co2_ppm_calculator().loc[2015:].reset_index(), ppm_near_zero_mask, None),
                # CO2 eq table has an N20 column for LAND xls sheets that doesn't appear to be used, so we ignore it
                ('A225:C270', obj.c2.co2eq_ppm_calculator().loc[2015:, ['CO2-eq PPM', 'CO2 PPM']].reset_index(), None, None),
                ('E225:G270', obj.c2.co2eq_ppm_calculator().loc[2015:, ['CH4 PPB', 'CO2 RF', 'CH4 RF']].reset_index(drop=True), near_zero_mask, None)
                # All other tables are not implemented as they appear to be all 0
        ]


def verify_ch4_calcs_rrs(obj, verify):
    """Verified tables in CH4 Calcs."""
    verify['CH4 Calcs'] = [
            ('A11:K56', obj.c4.ch4_tons_reduced().loc[2015:, :].reset_index(), None, None),
            ('A65:AW110', obj.c4.ch4_ppb_calculator().loc[2015:, :].reset_index(), None, None),
            ]
    return verify


def verify_ch4_calcs_land(obj, verify):
    """Verified tables in CH4 Calcs."""
    verify['CH4 Calcs'] = [
            ('A13:B58', obj.c4.avoided_direct_emissions_ch4_land().loc[2015:, 'World'].reset_index(), None, None),
            ('A67:AW112', obj.c4.ch4_ppb_calculator().loc[2015:, :].reset_index(), None, None),
            ]
    return verify


def is_custom_ad_with_no_regional_data(obj):
    """Check for Custom PDS adoption with no regional adoption data.

       This situation is not handled well in Excel:
       https://docs.google.com/document/d/19sq88J_PXY-y_EnqbSJDl0v9CdJArOdFLatNNUFhjEA/edit#heading=h.9rp1qn24t2vi
       and results in unrealistically large regional adoption equal to the
       Total Addressable Market of that region, which will generally exceed
       the World adoption. This is impossible, the World is supposed to be
       strictly greater than the sum of all regions.

       We do not implement this handling in Python, instead the regional result
       will be NaN. For the test, if there is Custom PDS Adoption and it
       contains no regional data, we skip checking the regional results.
    """
    if obj.ac.soln_pds_adoption_basis == 'Fully Customized PDS':
        data = obj.pds_ca.adoption_data_per_region()
        if all(pd.isnull(data.drop(columns='World'))):
            return True
    if obj.ac.soln_ref_adoption_basis == 'Custom':
        data = obj.ref_ca.adoption_data_per_region()
        if all(pd.isnull(data.drop(columns='World'))):
            return True
    return False


def excel_read_cell_any_scenario(zip_f, sheetname, cell):
    """Find the first instance of sheetname, and return the value of cell."""
    for name in zip_f.namelist():
        if sheetname in name:
            with zip_f.open(name=name) as zip_csv_f:
                df = pd.read_csv(filepath_or_buffer=zip_csv_f, header=None)
                (row,col) = cell_to_offsets(cell)
                return df.loc[row,col]
    return None


def RRS_solution_verify_list(obj, zip_f):
    """Assemble verification for the modules used in RRS solutions.
          Arguments:
              obj: a solution object to be verified.
              zip_f: expected.zip of the Excel file to verify against.
    """
    verify = {}
    include_regional_data = not is_custom_ad_with_no_regional_data(obj)

    cell = excel_read_cell_any_scenario(
        zip_f=zip_f, sheetname='TAM Data', cell='N45')
    if cell == 'Functional Unit':
        verify_tam_data_eleven_sources(obj, verify)
    else:
        verify_tam_data(obj, verify)

    if obj.ac.soln_pds_adoption_basis == 'Existing Adoption Prognostications':
        cell = excel_read_cell_any_scenario(
            zip_f=zip_f, sheetname='Adoption Data', cell='N45')
        if cell == 'Functional Unit':
            verify_adoption_data_eleven_sources(obj, verify)
        else:
            verify_adoption_data(obj, verify)
    elif obj.ac.soln_pds_adoption_basis == 'Logistic S-Curve':
        verify_logistic_s_curve(obj, verify)
    elif obj.ac.soln_pds_adoption_basis == 'Bass Diffusion S-Curve':
        verify_bass_diffusion_s_curve(obj, verify)

    verify_helper_tables(
        obj, verify, include_regional_data=include_regional_data)
    verify_emissions_factors(obj, verify)
    verify_unit_adoption_calculations(obj, verify, include_regional_data=include_regional_data,
                     soln_type='RRS')
    verify_first_cost(obj, verify)
    # DMK 25.08. hfc_replacement does not support financial analysis. 
    if not obj.name == 'Refrigerant Management - HFC Replacement':
        verify_operating_cost(obj, verify)

    cell = excel_read_cell_any_scenario(
        zip_f=zip_f, sheetname='CO2 Calcs', cell='S343')
    if cell == 'Reduced Fuel Emissions':
        verify_co2_calcs(obj, verify, shifted=True,
                         include_regional_data=include_regional_data)
    else:
        verify_co2_calcs(
            obj, verify, include_regional_data=include_regional_data)
    verify_ch4_calcs_rrs(obj, verify)
    return verify


def LAND_solution_verify_list(obj, zip_f):
    """
    Assemble verification for the modules used in LAND solutions.
    Note: Due to known bugs in regional data in the xls not being recreated
    in python, it is necessary to exclude regional data for a number of tables
    in order for LAND solutions to pass this integration test.

    Arguments:
        obj: a solution object to be verified.
        zip_f: expected.zip of the Excel file to verify against.
    """
    verify = {}

    cell = str(excel_read_cell_any_scenario(zip_f=zip_f, sheetname='AEZ Data', cell='A47'))
    if cell.startswith('2014 Land Distribution'):
        cohort = 2018
    else:
        cell = str(excel_read_cell_any_scenario(zip_f=zip_f, sheetname='AEZ Data', cell='A52'))
        assert cell.startswith('2014 Land Distribution')
        cell = str(excel_read_cell_any_scenario(zip_f=zip_f, sheetname='AEZ Data', cell='D52'))
        if cell == 'Boreal-Humid':
            cohort = 2020
        else:
            cohort = 2019

    verify_aez_data(obj, verify, cohort=cohort)

    if obj.ac.soln_pds_adoption_basis == 'Existing Adoption Prognostications':
        verify_adoption_data(obj, verify)
    elif obj.ac.soln_pds_adoption_basis == 'Fully Customized PDS':
        verify_custom_adoption(obj, verify)
    verify_helper_tables(obj, verify, include_regional_data=False)
    verify_emissions_factors(obj, verify)

    cell = excel_read_cell_any_scenario(zip_f=zip_f, sheetname='Unit Adoption Calculations',
                    cell='CG124')
    if cell == 'Cumulative Degraded Land that is Unprotected in the PDS':
        soln_type = 'LAND_PROTECT'
    else:
        soln_type = 'LAND_BIOSEQ'
    verify_unit_adoption_calculations(
        obj, verify, include_regional_data=False, soln_type=soln_type)

    verify_first_cost(obj, verify)
    verify_operating_cost(obj, verify)
    verify_co2_calcs(obj, verify, is_rrs=False, include_regional_data=False, cohort=cohort)
    verify_ch4_calcs_land(obj, verify)
    return verify


def approx_compare(val, expt, all_zero=True, thresh=None):
    """Return True if val is equal 'or very close to' expected value expt.
    If all_zero is True (the default), 0, NaN, None and the empty string are all treated as equal.
    If thresh is provided, it overrides the default threshold to compare two floating point numbers.    
    """
    # This implementation is derived from the old test_excel_integration.compare_dataframes,
    # but it is not 100% identical.  The differences might matter, TBD

    thresh = thresh or 1e-4  # for the purposes of comparing to Excel, this is sufficient!

    pseudo_zero = lambda x : x == 0 or x == '' or x is None or (isinstance(x,float) and np.isnan(x)) or x == pytest.approx(0.0, abs=thresh)

    if isinstance(val, str) and isinstance(expt, str):
        return (val == expt)
    
    if all_zero and pseudo_zero(val):
        return pseudo_zero(expt)

    return (val == pytest.approx(expt, abs=thresh, rel=1e-6))


def dataframes_differ(val, expt, mask=None, all_zero=True, thresh=None):
    """Compare Dataframes val and expt using approximate comparison (see
    `approx_compare`).  The dataframes are compared by postition (index and column
    labels are ignored). If mask is provided, skip comparison for any mask cell that evals to
    True.  Parameters all_zero and thresh are passed directly to `approx_compare`.
    If the dataframes do differ, return a list of tuples `(row, col, val.value, expt.value)`
    for each cell that differs.  Return False if they do not differ.
    """
    result = []   
    (nrows,ncols) = val.shape
    for r in range(nrows):
        for c in range(ncols):
            if mask is not None and mask.iloc[r,c]:
                continue
            if not approx_compare(val.iloc[r,c], expt.iloc[r,c], all_zero=all_zero, thresh=thresh):
                result.append( (r, c, val.iloc[r,c], expt.iloc[r,c]) )
    
    return result if len(result) else False


def check_excel_against_object(obj, zip_f, scenario, i, verify, test_skip=None, test_only=None):
    descr_base = f"Solution: {obj.name} Scenario {i}: "
    for sheetname in verify.keys():
        if _verbosity >= 2: print(sheetname)
        arcname = f'{scenario}/{sheetname}'
        with zip_f.open(name=arcname) as zip_csv_f:
            sheet_df = pd.read_csv(zip_csv_f, header=None, na_values=['#REF!', '#DIV/0!', '#VALUE!', '(N/A)'])
        
        skip_count=0
        for (cellrange, actual_df, actual_mask, expected_mask) in verify[sheetname]:
            description = descr_base + "\n" + sheetname + " " + cellrange

            if test_only and not any( pattern in description for pattern in test_only ):
                skip_count = skip_count + 1
                continue
            if test_skip and any( pattern in description for pattern in test_skip ):
                skip_count = skip_count + 1
                continue

            expected_df = df_excel_range(sheet_df, cellrange)
            if actual_df.shape != expected_df.shape:
                raise AssertionError(description + '\nDataFrames differ in shape: ' +
                        str(actual_df.shape) + " versus " + str(expected_df.shape))

            absignore = None
            if expected_mask is not None:
                if isinstance(expected_mask, str) and expected_mask == "Excel_NaN":
                    expected_mask = expected_df.isna()
                elif isinstance(expected_mask, str) and expected_mask == "Excel_one_cent":
                    # Due to floating point precision, sometimes subtracting ~identical values for
                    # unit adoption is not zero it is 0.000000000000007105427357601000 which,
                    # when multiplied by a large unit cost, can result in a First Cost of (say) 2.5e-6
                    # instead of the zero which might otherwise be expected.
                    # Mask off absolute values less than one penny.
                    s = expected_df.abs()
                    expected_mask = (s < 0.01) | expected_df.isna()
                    absignore = 0.01
            if actual_mask is not None and expected_mask is not None:
                mask = actual_mask | expected_mask
            elif actual_mask is not None:
                mask = actual_mask
            else:
                mask = expected_mask


            errs = dataframes_differ(actual_df, expected_df, mask, thresh=absignore)
            if errs:  # prepare an error message with the first 10 errors
                (rsize, csize) = actual_df.shape
                difflist = ""
                for (i, x) in enumerate(errs):
                    if i>=10: break
                    (r, c, actual, expected) = x
                    difflist = difflist + f"   [{r}, {c}]: expected {repr(expected)} vs actual {repr(actual)}\n"
                if len(errs) > 10:
                    difflist = difflist + "   ....\n"
                raise AssertionError(f"{description}\n{len(errs)}/{rsize*csize} values differ:\n" + difflist)

        if skip_count > 0:
            if _verbosity >= 2: print(f"    **** Skipped {skip_count} tests")

def one_solution_tester(solution_name, expected_filename,
                        scenario_skip=None, test_skip=None, test_only=None):
    """Perform the standard expected result tests for a specified solution.
    `expected_filename` should be the path/Path to the expected.zip file.  Checks every scenario
    that is in the scenario's solution list against expected.zip.  By default they are expected to 
    track each other exactly.
    `scenario_skip`, `test_skip` and `test_only` allow for skipping tests:  
    * scenario_skip: an array of scenario indices to skip testing (indices relative to solution list)
    * test_skip: an array of strings; any test matching this pattern will be skipped
    * test_only: an array of strings; _only_ tests matching this pattern will be executed.
    """
    importname = 'solution.' + solution_name
    m = importlib.import_module(importname)

    with zipfile.ZipFile(expected_filename) as zf:
        for (i, scenario_name) in enumerate(m.scenarios.keys()):
            if scenario_skip and i in scenario_skip:
                if _verbosity >= 1: print(f"**** Skipped scenario {i} '{scenario_name}'")
                continue
            if _verbosity >= 1: print(f"Checking scenario {i}: {scenario_name}")

            obj = m.Scenario(scen=scenario_name)
            if isinstance(obj, scenario.LandScenario):
                to_verify = LAND_solution_verify_list(obj, zf)
            else:
                to_verify = RRS_solution_verify_list(obj, zf)

            check_excel_against_object(obj, zf, scenario_name, i, to_verify, 
                                       test_skip=test_skip, test_only=test_only)


def key_results_tester(solution_name, expected_filename, scenario_skip=None):
    importname = 'solution.' + solution_name
    m = importlib.import_module(importname)
    with zipfile.ZipFile(expected_filename) as zf:
        for (i, scenario_name) in enumerate(m.scenarios.keys()):
            if scenario_skip and i in scenario_skip:
                if _verbosity >= 1: print(f"**** Skipped scenario {i} '{scenario_name}'")
                continue
            if _verbosity >= 1: print(f"Checking scenario {i}: {scenario_name}")

            obj = m.Scenario(scen=scenario_name)
            ac_file = zf.open(scenario_name + "/" + 'Advanced Controls')
            df_expected = pd.read_csv(ac_file, header=None, na_values=['#REF!', '#DIV/0!', '#VALUE!', '(N/A)'])
            key_results = obj.get_key_results()
<<<<<<< HEAD

            if isinstance(obj, scenario.LandScenario):
                assert(key_results['adoption_unit_increase'] == pytest.approx(float(df_expected.loc[3, 0])))
                assert(key_results['marginal_first_cost'] == pytest.approx(float(df_expected.loc[3, 1])))
                assert(key_results['net_operating_savings'] == pytest.approx(float(df_expected.loc[3, 2])))
                assert(key_results['lifetime_operating_savings'] == pytest.approx(float(df_expected.loc[3, 3])))
                assert(key_results['cumulative_emissions_reduced'] == pytest.approx(float(df_expected.loc[3, 4])))
                assert(key_results['total_additional_co2eq_sequestered'] == pytest.approx(float(df_expected.loc[3, 5])))
            else:
                assert(key_results['implementation_unit_adoption_increase'] == pytest.approx(float(df_expected.loc[3, 0])))
                assert(key_results['functional_unit_adoption_increase'] == pytest.approx(float(df_expected.loc[3, 1])))
                assert(key_results['marginal_first_cost'] == pytest.approx(float(df_expected.loc[3, 2])))
                assert(key_results['net_operating_savings'] == pytest.approx(float(df_expected.loc[3, 3])))
                assert(key_results['lifetime_operating_savings'] == pytest.approx(float(df_expected.loc[3, 4])))
                assert(key_results['cumulative_emissions_reduced'] == pytest.approx(float(df_expected.loc[3, 5])))
=======
            row_expected_values = 3
            cols_expected_values = range(0,6)
            expected_values = [df_expected.loc[row_expected_values, col] for col in cols_expected_values]
            rel_tol = 1e-6
            abs_tol = 1e-7

            # Return 0 if expected value cannot be cast to float
            for idx, value in enumerate(expected_values):
                try:
                    expected_values[idx] = float(value)
                except:
                    expected_values[idx] = 0.0
                expected_values[idx] = pytest.approx(expected_values[idx], rel=rel_tol, abs=abs_tol)

            # This for loop looks nicer but it also means that the order in which items are inserted
            # into key_results and the order of key_results in the expected excel matters at testing!
            for idx, item in enumerate(key_results.items()):
                name, actual = item
                expected = expected_values[idx]
                assert actual == expected, f"EXPECTED: {expected}\nACTUAL: {actual}\n IN {name}"
>>>>>>> 8b6e1ebe
<|MERGE_RESOLUTION|>--- conflicted
+++ resolved
@@ -1068,23 +1068,6 @@
             ac_file = zf.open(scenario_name + "/" + 'Advanced Controls')
             df_expected = pd.read_csv(ac_file, header=None, na_values=['#REF!', '#DIV/0!', '#VALUE!', '(N/A)'])
             key_results = obj.get_key_results()
-<<<<<<< HEAD
-
-            if isinstance(obj, scenario.LandScenario):
-                assert(key_results['adoption_unit_increase'] == pytest.approx(float(df_expected.loc[3, 0])))
-                assert(key_results['marginal_first_cost'] == pytest.approx(float(df_expected.loc[3, 1])))
-                assert(key_results['net_operating_savings'] == pytest.approx(float(df_expected.loc[3, 2])))
-                assert(key_results['lifetime_operating_savings'] == pytest.approx(float(df_expected.loc[3, 3])))
-                assert(key_results['cumulative_emissions_reduced'] == pytest.approx(float(df_expected.loc[3, 4])))
-                assert(key_results['total_additional_co2eq_sequestered'] == pytest.approx(float(df_expected.loc[3, 5])))
-            else:
-                assert(key_results['implementation_unit_adoption_increase'] == pytest.approx(float(df_expected.loc[3, 0])))
-                assert(key_results['functional_unit_adoption_increase'] == pytest.approx(float(df_expected.loc[3, 1])))
-                assert(key_results['marginal_first_cost'] == pytest.approx(float(df_expected.loc[3, 2])))
-                assert(key_results['net_operating_savings'] == pytest.approx(float(df_expected.loc[3, 3])))
-                assert(key_results['lifetime_operating_savings'] == pytest.approx(float(df_expected.loc[3, 4])))
-                assert(key_results['cumulative_emissions_reduced'] == pytest.approx(float(df_expected.loc[3, 5])))
-=======
             row_expected_values = 3
             cols_expected_values = range(0,6)
             expected_values = [df_expected.loc[row_expected_values, col] for col in cols_expected_values]
@@ -1104,5 +1087,4 @@
             for idx, item in enumerate(key_results.items()):
                 name, actual = item
                 expected = expected_values[idx]
-                assert actual == expected, f"EXPECTED: {expected}\nACTUAL: {actual}\n IN {name}"
->>>>>>> 8b6e1ebe
+                assert actual == expected, f"EXPECTED: {expected}\nACTUAL: {actual}\n IN {name}"