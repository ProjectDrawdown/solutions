"""
An end-to-end test which pulls data from the original Excel models, not just the final answers
but each intermediate step. It then compares the Python result at each step of the calculation,
to ensure that the new implementation not only gets the same answers but does so for the
same reasons.
"""
# pylint: disable=line-too-long

import functools
import pathlib
import re
import numpy as np
import openpyxl
import pandas as pd
import pytest
import zipfile


solutiondir = pathlib.Path(__file__).parents[1].joinpath('solution')


def cell_to_offsets(cell):
    """Convert an Excel reference like C33 to (row, col)."""
    (col, row) = filter(None, re.split(r'(\d+)', cell))
    colnum = 0
    for i, c in enumerate(col):
        colnum = (colnum + min(i, 1)) * 26 + (ord(c.upper()) - ord('A'))
    return (colnum, int(row) - 1)


def get_pd_read_excel_args(r):
    """Convert 'A11:G55' notation to (usecols, skiprows, nrows) for pd.read_excel."""
    (start, end) = r.split(':')
    (startcol, startrow) = cell_to_offsets(start)
    startrow = int(startrow)
    (endcol, endrow) = cell_to_offsets(end)
    endrow = int(endrow)
    usecols = range(startcol, endcol + 1)
    skiprows = startrow
    nrows = endrow - startrow + 1
    return (usecols, skiprows, nrows)


def verify_aez_data(obj, verify, cohort):
    """Verified tables in AEZ Data."""
    if cohort == 2018:
        verify['AEZ Data'] = [
                ('A48:H53', obj.ae.get_land_distribution().reset_index().iloc[:6, :], None, None),
                ('A55:H58', obj.ae.get_land_distribution().reset_index().iloc[6:, :], None, None)
        ]
    elif cohort == 2019:
        # Cohort 2019 added more solutions which shifted rows downward
        verify['AEZ Data'] = [
                ('A53:H58', obj.ae.get_land_distribution().reset_index().iloc[:6, :], None, None),
                ('A60:H63', obj.ae.get_land_distribution().reset_index().iloc[6:, :], None, None)
        ]
    elif cohort == 2020:
        # Eight Thermal Moisture Regimes
        verify['AEZ Data'] = [
                ('A53:J58', obj.ae.get_land_distribution().reset_index().iloc[:6, :], None, None),
                ('A60:J63', obj.ae.get_land_distribution().reset_index().iloc[6:, :], None, None)
        ]

    else:
        raise ValueError(f"unknown cohort {cohort}")
    return verify


def flatten_mask(mask):
    """If the mask has a 'Year' index, flatten it and replace the Year data with False
    (meaning, do not mask the year data)"""
    if mask.index.name == 'Year':
        mask = mask.reset_index()
        mask['Year'] = False
    return mask


def _get_interpolation_trend_masks(func):
    """If the TAM/Adoption data being analyzed is very close to linear, then the 2nd/3rd order
       polynomial and exponential curve fits degenerate to where only the x^1 and constant terms
       matter and the higher order terms do not.

       For example in biochar, Excel and Python both come up with {x}=1.57e+07 & const=1.049e+09
       For degree2, Python comes up with -1.15e-09 while Excel decides it is -1.32e-09, but
       it doesn't matter because they are 16 orders of magnitude less than the {x} term.

       If the data is very close to linear, skip comparing the higher order curve fits.
    """
    degree2 = func(trend='Degree2')
    d2_mask = d3_mask = exp_mask = None
    if abs(degree2.loc[2015, 'x'] / degree2.loc[2015, 'x^2']) > 1e12:
        d2_mask = degree2.reset_index(drop=True).copy(deep=True)
        d2_mask.loc[:, :] = False
        d2_mask['x^2'] = True
        d3_mask = func(trend='Degree3').reset_index(drop=True).copy(deep=True)
        d3_mask.loc[:, :] = False
        d3_mask['x^2'] = True
        d3_mask['x^3'] = True
        exp_mask = func(trend='Exponential').reset_index(
            drop=True).copy(deep=True)
        exp_mask.loc[:, :] = False
        exp_mask['e^x'] = True
    return (d2_mask, d3_mask, exp_mask)


def verify_tam_data(obj, verify):
    """Verified tables in TAM Data."""
    func = functools.partial(obj.tm.forecast_trend, region='World')
    (d2_mask, d3_mask, exp_mask) = _get_interpolation_trend_masks(func=func)
    verify['TAM Data'] = [
            ('W46:Y94', obj.tm.forecast_min_max_sd(region='World').reset_index(drop=True), None, None),
            ('AA46:AC94', obj.tm.forecast_low_med_high(region='World').reset_index(drop=True), None, None),
            ('BX50:BZ96', obj.tm.forecast_trend(region='World', trend='Linear').reset_index(drop=True), None, None),
            ('CE50:CH96', obj.tm.forecast_trend(region='World', trend='Degree2').reset_index(drop=True), d2_mask, None),
            ('CM50:CQ96', obj.tm.forecast_trend(region='World', trend='Degree3').reset_index(drop=True), d3_mask, None),
            ('CV50:CX96', obj.tm.forecast_trend(region='World', trend='Exponential').reset_index(drop=True), exp_mask, None),
            ('DZ45:EA91', obj.tm.ref_tam_per_region().reset_index().loc[:, ['Year', 'World']], None, None),
            # TODO Figure out PDS TAM handling
            ('W164:Y212', obj.tm.forecast_min_max_sd(region='OECD90').reset_index(drop=True), None, None),
            ('AA164:AC212', obj.tm.forecast_low_med_high(region='OECD90').reset_index(drop=True), None, None),
            ('BX168:BZ214', obj.tm.forecast_trend(region='OECD90', trend='Linear').reset_index(drop=True), None, None),
            ('CE168:CH214', obj.tm.forecast_trend(region='OECD90', trend='Degree2').reset_index(drop=True), None, None),
            ('CM168:CQ214', obj.tm.forecast_trend(region='OECD90', trend='Degree3').reset_index(drop=True), None, None),
            ('CV168:CX214', obj.tm.forecast_trend(region='OECD90', trend='Exponential').reset_index(drop=True), None, None),
            ('DZ163:EA209', obj.tm.ref_tam_per_region().reset_index().loc[:, ['Year', 'OECD90']], None, None),
            ('W228:Y276', obj.tm.forecast_min_max_sd(region='Eastern Europe').reset_index(drop=True), None, None),
            ('AA228:AC276', obj.tm.forecast_low_med_high(region='Eastern Europe').reset_index(drop=True), None, None),
            ('BX232:BZ278', obj.tm.forecast_trend(region='Eastern Europe', trend='Linear').reset_index(drop=True), None, None),
            ('CE232:CH278', obj.tm.forecast_trend(region='Eastern Europe', trend='Degree2').reset_index(drop=True), None, None),
            ('CM232:CQ278', obj.tm.forecast_trend(region='Eastern Europe', trend='Degree3').reset_index(drop=True), None, None),
            ('CV232:CX278', obj.tm.forecast_trend(region='Eastern Europe', trend='Exponential').reset_index(drop=True), None, None),
            ('DZ227:EA273', obj.tm.ref_tam_per_region().reset_index().loc[:, ['Year', 'Eastern Europe']], None, None),
            ('W291:Y339', obj.tm.forecast_min_max_sd(region='Asia (Sans Japan)').reset_index(drop=True), None, None),
            ('AA291:AC339', obj.tm.forecast_low_med_high(region='Asia (Sans Japan)').reset_index(drop=True), None, None),
            ('BX295:BZ341', obj.tm.forecast_trend(region='Asia (Sans Japan)', trend='Linear').reset_index(drop=True), None, None),
            ('CE295:CH341', obj.tm.forecast_trend(region='Asia (Sans Japan)', trend='Degree2').reset_index(drop=True), None, None),
            ('CM295:CQ341', obj.tm.forecast_trend(region='Asia (Sans Japan)', trend='Degree3').reset_index(drop=True), None, None),
            ('CV295:CX341', obj.tm.forecast_trend(region='Asia (Sans Japan)', trend='Exponential').reset_index(drop=True), None, None),
            ('DZ290:EA336', obj.tm.ref_tam_per_region().reset_index().loc[:, ['Year', 'Asia (Sans Japan)']], None, None),
            ('W354:Y402', obj.tm.forecast_min_max_sd(region='Middle East and Africa').reset_index(drop=True), None, None),
            ('AA354:AC402', obj.tm.forecast_low_med_high(region='Middle East and Africa').reset_index(drop=True), None, None),
            ('BX358:BZ404', obj.tm.forecast_trend(region='Middle East and Africa', trend='Linear').reset_index(drop=True), None, None),
            ('CE358:CH404', obj.tm.forecast_trend(region='Middle East and Africa', trend='Degree2').reset_index(drop=True), None, None),
            ('CM358:CQ404', obj.tm.forecast_trend(region='Middle East and Africa', trend='Degree3').reset_index(drop=True), None, None),
            ('CV358:CX404', obj.tm.forecast_trend(region='Middle East and Africa', trend='Exponential').reset_index(drop=True), None, None),
            ('DZ353:EA399', obj.tm.ref_tam_per_region().reset_index().loc[:, ['Year', 'Middle East and Africa']], None, None),
            ('W417:Y465', obj.tm.forecast_min_max_sd(region='Latin America').reset_index(drop=True), None, None),
            ('AA417:AC465', obj.tm.forecast_low_med_high(region='Latin America').reset_index(drop=True), None, None),
            ('BX421:BZ467', obj.tm.forecast_trend(region='Latin America', trend='Linear').reset_index(drop=True), None, None),
            ('CE421:CH467', obj.tm.forecast_trend(region='Latin America', trend='Degree2').reset_index(drop=True), None, None),
            ('CM421:CQ467', obj.tm.forecast_trend(region='Latin America', trend='Degree3').reset_index(drop=True), None, None),
            ('CV421:CX467', obj.tm.forecast_trend(region='Latin America', trend='Exponential').reset_index(drop=True), None, None),
            ('DZ416:EA462', obj.tm.ref_tam_per_region().reset_index().loc[:, ['Year', 'Latin America']], None, None),
            ('W480:Y528', obj.tm.forecast_min_max_sd(region='China').reset_index(drop=True), None, None),
            ('AA480:AC528', obj.tm.forecast_low_med_high(region='China').reset_index(drop=True), None, None),
            ('BX484:BZ530', obj.tm.forecast_trend(region='China', trend='Linear').reset_index(drop=True), None, None),
            ('CE484:CH530', obj.tm.forecast_trend(region='China', trend='Degree2').reset_index(drop=True), None, None),
            ('CM484:CQ530', obj.tm.forecast_trend(region='China', trend='Degree3').reset_index(drop=True), None, None),
            ('CV484:CX530', obj.tm.forecast_trend(region='China', trend='Exponential').reset_index(drop=True), None, None),
            ('DZ479:EA525', obj.tm.ref_tam_per_region().reset_index().loc[:, ['Year', 'China']], None, None),
            ('W544:Y592', obj.tm.forecast_min_max_sd(region='India').reset_index(drop=True), None, None),
            ('AA544:AC592', obj.tm.forecast_low_med_high(region='India').reset_index(drop=True), None, None),
            ('BX548:BZ594', obj.tm.forecast_trend(region='India', trend='Linear').reset_index(drop=True), None, None),
            ('CE548:CH594', obj.tm.forecast_trend(region='India', trend='Degree2').reset_index(drop=True), None, None),
            ('CM548:CQ594', obj.tm.forecast_trend(region='India', trend='Degree3').reset_index(drop=True), None, None),
            ('CV548:CX594', obj.tm.forecast_trend(region='India', trend='Exponential').reset_index(drop=True), None, None),
            ('DZ543:EA589', obj.tm.ref_tam_per_region().reset_index().loc[:, ['Year', 'India']], None, None),
            ('W608:Y656', obj.tm.forecast_min_max_sd(region='EU').reset_index(drop=True), None, None),
            ('AA608:AC656', obj.tm.forecast_low_med_high(region='EU').reset_index(drop=True), None, None),
            ('BX612:BZ658', obj.tm.forecast_trend(region='EU', trend='Linear').reset_index(drop=True), None, None),
            ('CE612:CH658', obj.tm.forecast_trend(region='EU', trend='Degree2').reset_index(drop=True), None, None),
            ('CM612:CQ658', obj.tm.forecast_trend(region='EU', trend='Degree3').reset_index(drop=True), None, None),
            ('CV612:CX658', obj.tm.forecast_trend(region='EU', trend='Exponential').reset_index(drop=True), None, None),
            ('DZ607:EA653', obj.tm.ref_tam_per_region().reset_index().loc[:, ['Year', 'EU']], None, None),
            ('W673:Y721', obj.tm.forecast_min_max_sd(region='USA').reset_index(drop=True), None, None),
            ('AA673:AC721', obj.tm.forecast_low_med_high(region='USA').reset_index(drop=True), None, None),
            ('BX677:BZ723', obj.tm.forecast_trend(region='USA', trend='Linear').reset_index(drop=True), None, None),
            ('CE677:CH723', obj.tm.forecast_trend(region='USA', trend='Degree2').reset_index(drop=True), None, None),
            ('CM677:CQ723', obj.tm.forecast_trend(region='USA', trend='Degree3').reset_index(drop=True), None, None),
            ('CV677:CX723', obj.tm.forecast_trend(region='USA', trend='Exponential').reset_index(drop=True), None, None),
            ('DZ672:EA718', obj.tm.ref_tam_per_region().reset_index().loc[:, ['Year', 'USA']], None, None),
            ]
    return verify


def verify_tam_data_eleven_sources(obj, verify):
    """Verified tables in TAM Data, with smaller source data area.

          Some solutions, first noticed with ImprovedCookStoves, have a smaller set of
          columns to hold data sources and this shifts all of the rest of the columns to
          the left. This test specifies the columns for this narrower layout.
    """
    func = functools.partial(obj.tm.forecast_trend, region='World')
    (d2_mask, d3_mask, exp_mask) = _get_interpolation_trend_masks(func=func)
    verify['TAM Data'] = [
            ('S46:U94', obj.tm.forecast_min_max_sd(region='World').reset_index(drop=True), None, None),
            ('W46:Y94', obj.tm.forecast_low_med_high(region='World').reset_index(drop=True), None, None),
            ('BT50:BV96', obj.tm.forecast_trend(region='World', trend='Linear').reset_index(drop=True), None, None),
            ('CA50:CD96', obj.tm.forecast_trend(region='World', trend='Degree2').reset_index(drop=True), d2_mask, None),
            ('CI50:CM96', obj.tm.forecast_trend(region='World', trend='Degree3').reset_index(drop=True), d3_mask, None),
            ('CR50:CT96', obj.tm.forecast_trend(region='World', trend='Exponential').reset_index(drop=True), exp_mask, None),
            # ('DV45:DW91', obj.tm.forecast_trend(region='World', ).reset_index().loc[:, ['Year', 'adoption']], None), first year differs
            # TODO Figure out PDS TAM handling
            ('S164:U212', obj.tm.forecast_min_max_sd(region='OECD90').reset_index(drop=True), None, None),
            ('W164:Y212', obj.tm.forecast_low_med_high(region='OECD90').reset_index(drop=True), None, None),
            ('BT168:BV214', obj.tm.forecast_trend(region='OECD90', trend='Linear').reset_index(drop=True), None, None),
            ('CA168:CD214', obj.tm.forecast_trend(region='OECD90', trend='Degree2').reset_index(drop=True), None, None),
            ('CI168:CM214', obj.tm.forecast_trend(region='OECD90', trend='Degree3').reset_index(drop=True), None, None),
            ('CR168:CT214', obj.tm.forecast_trend(region='OECD90', trend='Exponential').reset_index(drop=True), None, None),
            # ('DV163:DW209', obj.tm.forecast_trend(region='OECD90', ).reset_index().loc[:, ['Uear', 'adoption']], None), first year differs
            ('S228:U276', obj.tm.forecast_min_max_sd(region='Eastern Europe').reset_index(drop=True), None, None),
            ('W228:Y276', obj.tm.forecast_low_med_high(region='Eastern Europe').reset_index(drop=True), None, None),
            ('BT232:BV278', obj.tm.forecast_trend(region='Eastern Europe', trend='Linear').reset_index(drop=True), None, None),
            ('CA232:CD278', obj.tm.forecast_trend(region='Eastern Europe', trend='Degree2').reset_index(drop=True), None, None),
            ('CI232:CM278', obj.tm.forecast_trend(region='Eastern Europe', trend='Degree3').reset_index(drop=True), None, None),
            ('CR232:CT278', obj.tm.forecast_trend(region='Eastern Europe', trend='Exponential').reset_index(drop=True), None, None),
            # ('DV227:DW273', obj.tm.forecast_trend(region='Eastern Europe', ).reset_index().loc[:, ['Uear', 'adoption']], None), first year differs
            ('S291:U339', obj.tm.forecast_min_max_sd(region='Asia (Sans Japan)').reset_index(drop=True), None, None),
            ('W291:Y339', obj.tm.forecast_low_med_high(region='Asia (Sans Japan)').reset_index(drop=True), None, None),
            ('BT295:BV341', obj.tm.forecast_trend(region='Asia (Sans Japan)', trend='Linear').reset_index(drop=True), None, None),
            ('CA295:CD341', obj.tm.forecast_trend(region='Asia (Sans Japan)', trend='Degree2').reset_index(drop=True), None, None),
            ('CI295:CM341', obj.tm.forecast_trend(region='Asia (Sans Japan)', trend='Degree3').reset_index(drop=True), None, None),
            ('CR295:CT341', obj.tm.forecast_trend(region='Asia (Sans Japan)', trend='Exponential').reset_index(drop=True), None, None),
            # ('DV290:DW336', obj.tm.forecast_trend(region='Asia (Sans Japan)', ).reset_index().loc[:, ['Uear', 'adoption']], None), first year differs
            ('S354:U402', obj.tm.forecast_min_max_sd(region='Middle East and Africa').reset_index(drop=True), None, None),
            ('W354:Y402', obj.tm.forecast_low_med_high(region='Middle East and Africa').reset_index(drop=True), None, None),
            ('BT358:BV404', obj.tm.forecast_trend(region='Middle East and Africa', trend='Linear').reset_index(drop=True), None, None),
            ('CA358:CD404', obj.tm.forecast_trend(region='Middle East and Africa', trend='Degree2').reset_index(drop=True), None, None),
            ('CI358:CM404', obj.tm.forecast_trend(region='Middle East and Africa', trend='Degree3').reset_index(drop=True), None, None),
            ('CR358:CT404', obj.tm.forecast_trend(region='Middle East and Africa', trend='Exponential').reset_index(drop=True), None, None),
            # ('DV353:DW399', obj.tm.forecast_trend(region='Middle East and Africa', ).reset_index().loc[:, ['Uear', 'adoption']], None), first year differs
            ('S417:U465', obj.tm.forecast_min_max_sd(region='Latin America').reset_index(drop=True), None, None),
            ('W417:Y465', obj.tm.forecast_low_med_high(region='Latin America').reset_index(drop=True), None, None),
            ('BT421:BV467', obj.tm.forecast_trend(region='Latin America', trend='Linear').reset_index(drop=True), None, None),
            ('CA421:CD467', obj.tm.forecast_trend(region='Latin America', trend='Degree2').reset_index(drop=True), None, None),
            ('CI421:CM467', obj.tm.forecast_trend(region='Latin America', trend='Degree3').reset_index(drop=True), None, None),
            ('CR421:CT467', obj.tm.forecast_trend(region='Latin America', trend='Exponential').reset_index(drop=True), None, None),
            # ('DV416:DW465', obj.tm.forecast_trend(region='Latin America', ).reset_index().loc[:, ['Uear', 'adoption']], None), first year differs
            ('S480:U528', obj.tm.forecast_min_max_sd(region='China').reset_index(drop=True), None, None),
            ('W480:Y528', obj.tm.forecast_low_med_high(region='China').reset_index(drop=True), None, None),
            ('BT484:BV530', obj.tm.forecast_trend(region='China', trend='Linear').reset_index(drop=True), None, None),
            ('CA484:CD530', obj.tm.forecast_trend(region='China', trend='Degree2').reset_index(drop=True), None, None),
            ('CI484:CM530', obj.tm.forecast_trend(region='China', trend='Degree3').reset_index(drop=True), None, None),
            ('CR484:CT530', obj.tm.forecast_trend(region='China', trend='Exponential').reset_index(drop=True), None, None),
            # ('DV479:DW525', obj.tm.forecast_trend(region='China', ).reset_index().loc[:, ['Uear', 'adoption']], None), first year differs
            ('S544:U592', obj.tm.forecast_min_max_sd(region='India').reset_index(drop=True), None, None),
            ('W544:Y592', obj.tm.forecast_low_med_high(region='India').reset_index(drop=True), None, None),
            ('BT548:BV594', obj.tm.forecast_trend(region='India', trend='Linear').reset_index(drop=True), None, None),
            ('CA548:CD594', obj.tm.forecast_trend(region='India', trend='Degree2').reset_index(drop=True), None, None),
            ('CI548:CM594', obj.tm.forecast_trend(region='India', trend='Degree3').reset_index(drop=True), None, None),
            ('CR548:CT594', obj.tm.forecast_trend(region='India', trend='Exponential').reset_index(drop=True), None, None),
            # ('DV543:DW591', obj.tm.forecast_trend(region='India', ).reset_index().loc[:, ['Uear', 'adoption']], None), first year differs
            ('S608:U656', obj.tm.forecast_min_max_sd(region='EU').reset_index(drop=True), None, None),
            ('W608:Y656', obj.tm.forecast_low_med_high(region='EU').reset_index(drop=True), None, None),
            ('BT612:BV658', obj.tm.forecast_trend(region='EU', trend='Linear').reset_index(drop=True), None, None),
            ('CA612:CD658', obj.tm.forecast_trend(region='EU', trend='Degree2').reset_index(drop=True), None, None),
            ('CI612:CM658', obj.tm.forecast_trend(region='EU', trend='Degree3').reset_index(drop=True), None, None),
            ('CR612:CT658', obj.tm.forecast_trend(region='EU', trend='Exponential').reset_index(drop=True), None, None),
            # ('DV607:DW653', obj.tm.forecast_trend(region='EU', ).reset_index().loc[:, ['Uear', 'adoption']], None), first year differs
            ('S673:U721', obj.tm.forecast_min_max_sd(region='USA').reset_index(drop=True), None, None),
            ('W673:Y721', obj.tm.forecast_low_med_high(region='USA').reset_index(drop=True), None, None),
            ('BT677:BV723', obj.tm.forecast_trend(region='USA', trend='Linear').reset_index(drop=True), None, None),
            ('CA677:CD723', obj.tm.forecast_trend(region='USA', trend='Degree2').reset_index(drop=True), None, None),
            ('CI677:CM723', obj.tm.forecast_trend(region='USA', trend='Degree3').reset_index(drop=True), None, None),
            ('CR677:CT723', obj.tm.forecast_trend(region='USA', trend='Exponential').reset_index(drop=True), None, None),
            # ('DV672:DW718', obj.tm.forecast_trend(region='USA', ).reset_index().loc[:, ['Uear', 'adoption']], None), first year differs
            ]
    return verify


def verify_adoption_data(obj, verify):
    """Verified tables in Adoption Data."""
    func = functools.partial(obj.ad.adoption_trend, region='World')
    (d2_mask, d3_mask, exp_mask) = _get_interpolation_trend_masks(func=func)
    verify['Adoption Data'] = [
            ('X46:Z94', obj.ad.adoption_min_max_sd(region='World').reset_index(drop=True), None, None),
            ('AB46:AD94', obj.ad.adoption_low_med_high(region='World').reset_index(drop=True), None, None),
            ('BY50:CA96', obj.ad.adoption_trend(region='World', trend='Linear').reset_index(drop=True), None, None),
            ('CF50:CI96', obj.ad.adoption_trend(region='World', trend='Degree2').reset_index(drop=True), d2_mask, None),
            ('CN50:CR96', obj.ad.adoption_trend(region='World', trend='Degree3').reset_index(drop=True), d3_mask, None),
            ('CW50:CY96', obj.ad.adoption_trend(region='World', trend='Exponential').reset_index(drop=True), exp_mask, None),
            #('EA45:EB91', obj.ad.adoption_trend(region='World').reset_index().loc[:, ['Year', 'adoption']], None),
            ('X106:Z154', obj.ad.adoption_min_max_sd(region='OECD90').reset_index(drop=True), None, None),
            ('AB106:AD154', obj.ad.adoption_low_med_high(region='OECD90').reset_index(drop=True), None, None),
            ('BY110:CA156', obj.ad.adoption_trend(region='OECD90', trend='Linear').reset_index(drop=True), None, None),
            ('CF110:CI156', obj.ad.adoption_trend(region='OECD90', trend='Degree2').reset_index(drop=True), None, None),
            ('CN110:CR156', obj.ad.adoption_trend(region='OECD90', trend='Degree3').reset_index(drop=True), None, None),
            ('CW110:CY156', obj.ad.adoption_trend(region='OECD90', trend='Exponential').reset_index(drop=True), None, None),
            #('EA105:EB151', obj.ad.adoption_trend(region='OECD90').reset_index().loc[:, ['Year', 'adoption']], None),
            ('X170:Z218', obj.ad.adoption_min_max_sd(region='Eastern Europe').reset_index(drop=True), None, None),
            ('AB170:AD218', obj.ad.adoption_low_med_high(region='Eastern Europe').reset_index(drop=True), None, None),
            ('BY174:CA220', obj.ad.adoption_trend(region='Eastern Europe', trend='Linear').reset_index(drop=True), None, None),
            ('CF174:CI220', obj.ad.adoption_trend(region='Eastern Europe', trend='Degree2').reset_index(drop=True), None, None),
            ('CN174:CR220', obj.ad.adoption_trend(region='Eastern Europe', trend='Degree3').reset_index(drop=True), None, None),
            ('CW174:CY220', obj.ad.adoption_trend(region='Eastern Europe', trend='Exponential').reset_index(drop=True), None, None),
            #('EA169:EB217', obj.ad.adoption_trend(region='Eastern Europe').reset_index().loc[:, ['Year', 'adoption']], None),
            ('X233:Z281', obj.ad.adoption_min_max_sd(region='Asia (Sans Japan)').reset_index(drop=True), None, None),
            ('AB233:AD281', obj.ad.adoption_low_med_high(region='Asia (Sans Japan)').reset_index(drop=True), None, None),
            ('BY237:CA283', obj.ad.adoption_trend(region='Asia (Sans Japan)', trend='Linear').reset_index(drop=True), None, None),
            ('CF237:CI283', obj.ad.adoption_trend(region='Asia (Sans Japan)', trend='Degree2').reset_index(drop=True), None, None),
            ('CN237:CR283', obj.ad.adoption_trend(region='Asia (Sans Japan)', trend='Degree3').reset_index(drop=True), None, None),
            ('CW237:CY283', obj.ad.adoption_trend(region='Asia (Sans Japan)', trend='Exponential').reset_index(drop=True), None, None),
            #('EA232:EB278', obj.ad.adoption_trend(region='Asia (Sans Japan)').reset_index().loc[:, ['Year', 'adoption']], None),
            ('X296:Z344', obj.ad.adoption_min_max_sd(region='Middle East and Africa').reset_index(drop=True), None, None),
            ('AB296:AD344', obj.ad.adoption_low_med_high(region='Middle East and Africa').reset_index(drop=True), None, None),
            ('BY300:CA346', obj.ad.adoption_trend(region='Middle East and Africa', trend='Linear').reset_index(drop=True), None, None),
            ('CF300:CI346', obj.ad.adoption_trend(region='Middle East and Africa', trend='Degree2').reset_index(drop=True), None, None),
            ('CN300:CR346', obj.ad.adoption_trend(region='Middle East and Africa', trend='Degree3').reset_index(drop=True), None, None),
            ('CW300:CY346', obj.ad.adoption_trend(region='Middle East and Africa', trend='Exponential').reset_index(drop=True), None, None),
            #('EA295:EB341', obj.ad.adoption_trend(region='Middle East and Africa').reset_index().loc[:, ['Year', 'adoption']], None),
            ('X359:Z407', obj.ad.adoption_min_max_sd(region='Latin America').reset_index(drop=True), None, None),
            ('AB359:AD407', obj.ad.adoption_low_med_high(region='Latin America').reset_index(drop=True), None, None),
            ('BY363:CA409', obj.ad.adoption_trend(region='Latin America', trend='Linear').reset_index(drop=True), None, None),
            ('CF363:CI409', obj.ad.adoption_trend(region='Latin America', trend='Degree2').reset_index(drop=True), None, None),
            ('CN363:CR409', obj.ad.adoption_trend(region='Latin America', trend='Degree3').reset_index(drop=True), None, None),
            ('CW363:CY409', obj.ad.adoption_trend(region='Latin America', trend='Exponential').reset_index(drop=True), None, None),
            #('EA358:EB404', obj.ad.adoption_trend(region='Latin America').reset_index().loc[:, ['Year', 'adoption']], None),
            ('X422:Z470', obj.ad.adoption_min_max_sd(region='China').reset_index(drop=True), None, None),
            ('AB422:AD470', obj.ad.adoption_low_med_high(region='China').reset_index(drop=True), None, None),
            ('BY426:CA472', obj.ad.adoption_trend(region='China', trend='Linear').reset_index(drop=True), None, None),
            ('CF426:CI472', obj.ad.adoption_trend(region='China', trend='Degree2').reset_index(drop=True), None, None),
            ('CN426:CR472', obj.ad.adoption_trend(region='China', trend='Degree3').reset_index(drop=True), None, None),
            ('CW426:CY472', obj.ad.adoption_trend(region='China', trend='Exponential').reset_index(drop=True), None, None),
            #('EA421:EB467', obj.ad.adoption_trend(region='China').reset_index().loc[:, ['Year', 'adoption']], None),
            ('X486:Z534', obj.ad.adoption_min_max_sd(region='India').reset_index(drop=True), None, None),
            ('AB486:AD534', obj.ad.adoption_low_med_high(region='India').reset_index(drop=True), None, None),
            ('BY490:CA536', obj.ad.adoption_trend(region='India', trend='Linear').reset_index(drop=True), None, None),
            ('CF490:CI536', obj.ad.adoption_trend(region='India', trend='Degree2').reset_index(drop=True), None, None),
            ('CN490:CR536', obj.ad.adoption_trend(region='India', trend='Degree3').reset_index(drop=True), None, None),
            ('CW490:CY536', obj.ad.adoption_trend(region='India', trend='Exponential').reset_index(drop=True), None, None),
            #('EA485:EB531', obj.ad.adoption_trend(region='India').reset_index().loc[:, ['Year', 'adoption']], None),
            ('X550:Z598', obj.ad.adoption_min_max_sd(region='EU').reset_index(drop=True), None, None),
            ('AB550:AD598', obj.ad.adoption_low_med_high(region='EU').reset_index(drop=True), None, None),
            ('BY554:CA600', obj.ad.adoption_trend(region='EU', trend='Linear').reset_index(drop=True), None, None),
            ('CF554:CI600', obj.ad.adoption_trend(region='EU', trend='Degree2').reset_index(drop=True), None, None),
            ('CN554:CR600', obj.ad.adoption_trend(region='EU', trend='Degree3').reset_index(drop=True), None, None),
            ('CW554:CY600', obj.ad.adoption_trend(region='EU', trend='Exponential').reset_index(drop=True), None, None),
            #('EA549:EB595', obj.ad.adoption_trend(region='EU').reset_index().loc[:, ['Year', 'adoption']], None),
            ('X615:Z663', obj.ad.adoption_min_max_sd(region='USA').reset_index(drop=True), None, None),
            ('AB615:AD663', obj.ad.adoption_low_med_high(region='USA').reset_index(drop=True), None, None),
            ('BY619:CA665', obj.ad.adoption_trend(region='USA', trend='Linear').reset_index(drop=True), None, None),
            ('CF619:CI665', obj.ad.adoption_trend(region='USA', trend='Degree2').reset_index(drop=True), None, None),
            ('CN619:CR665', obj.ad.adoption_trend(region='USA', trend='Degree3').reset_index(drop=True), None, None),
            ('CW619:CY665', obj.ad.adoption_trend(region='USA', trend='Exponential').reset_index(drop=True), None, None),
            #('EA614:EB660', obj.ad.adoption_trend(region='USA').reset_index().loc[:, ['Year', 'adoption']], None, None),
            ]
    return verify


def verify_custom_adoption(obj, verify):
    """Verified tables in Custom * Adoption.
       Note: regional data is ignored as there are issues in the xls sheet that have
       not been replicated. See documentation of issues here:
       https://docs.google.com/document/d/19sq88J_PXY-y_EnqbSJDl0v9CdJArOdFLatNNUFhjEA/edit#heading=h.kjrqk1o5e46m
    """
    verify['Custom PDS Adoption'] = [
            ('A23:B71', obj.pds_ca.adoption_data_per_region()['World'].reset_index(), None, "Excel_NaN")
    ]
    # verify['Custom REF Adoption'] = []  # not yet implemented
    return verify


def verify_adoption_data_eleven_sources(obj, verify):
    """Verified tables in Adoption Data.

          Some solutions, first noticed with ImprovedCookStoves, have a smaller set of
          columns to hold data sources and this shifts all of the rest of the columns to
          the left. This test specifies the columns for this narrower layout.
    """
    func = functools.partial(obj.ad.adoption_trend, region='World')
    (d2_mask, d3_mask, exp_mask) = _get_interpolation_trend_masks(func=func)
    verify['Adoption Data'] = [
            ('S46:U94', obj.ad.adoption_min_max_sd(region='World').reset_index(drop=True), None, None),
            ('W46:Y94', obj.ad.adoption_low_med_high(region='World').reset_index(drop=True), None, None),
            ('BT50:BV96', obj.ad.adoption_trend(region='World', trend='Linear').reset_index(drop=True), None, None),
            ('CA50:CD96', obj.ad.adoption_trend(region='World', trend='Degree2').reset_index(drop=True), d2_mask, None),
            ('CI50:CM96', obj.ad.adoption_trend(region='World', trend='Degree3').reset_index(drop=True), d3_mask, None),
            ('CR50:CT96', obj.ad.adoption_trend(region='World', trend='Exponential').reset_index(drop=True), exp_mask, None),
            #('DV45:DW91', obj.ad.adoption_trend(region='World').reset_index().loc[:, ['Year', 'adoption']], None),
            ('S106:U154', obj.ad.adoption_min_max_sd(region='OECD90').reset_index(drop=True), None, None),
            ('W106:Y154', obj.ad.adoption_low_med_high(region='OECD90').reset_index(drop=True), None, None),
            ('BT110:BV156', obj.ad.adoption_trend(region='OECD90', trend='Linear').reset_index(drop=True), None, None),
            ('CA110:CD156', obj.ad.adoption_trend(region='OECD90', trend='Degree2').reset_index(drop=True), None, None),
            ('CI110:CM156', obj.ad.adoption_trend(region='OECD90', trend='Degree3').reset_index(drop=True), None, None),
            ('CR110:CT156', obj.ad.adoption_trend(region='OECD90', trend='Exponential').reset_index(drop=True), None, None),
            #('EA105:EB151', obj.ad.adoption_trend(region='OECD90').reset_index().loc[:, ['Year', 'adoption']], None),
            ('S170:U218', obj.ad.adoption_min_max_sd(region='Eastern Europe').reset_index(drop=True), None, None),
            ('W170:Y218', obj.ad.adoption_low_med_high(region='Eastern Europe').reset_index(drop=True), None, None),
            ('BT174:BV220', obj.ad.adoption_trend(region='Eastern Europe', trend='Linear').reset_index(drop=True), None, None),
            ('CA174:CD220', obj.ad.adoption_trend(region='Eastern Europe', trend='Degree2').reset_index(drop=True), None, None),
            ('CI174:CM220', obj.ad.adoption_trend(region='Eastern Europe', trend='Degree3').reset_index(drop=True), None, None),
            ('CR174:CT220', obj.ad.adoption_trend(region='Eastern Europe', trend='Exponential').reset_index(drop=True), None, None),
            #('EA169:EB217', obj.ad.adoption_trend(region='Eastern Europe').reset_index().loc[:, ['Year', 'adoption']], None),
            ('S233:U281', obj.ad.adoption_min_max_sd(region='Asia (Sans Japan)').reset_index(drop=True), None, None),
            ('W233:Y281', obj.ad.adoption_low_med_high(region='Asia (Sans Japan)').reset_index(drop=True), None, None),
            ('BT237:BV283', obj.ad.adoption_trend(region='Asia (Sans Japan)', trend='Linear').reset_index(drop=True), None, None),
            ('CA237:CD283', obj.ad.adoption_trend(region='Asia (Sans Japan)', trend='Degree2').reset_index(drop=True), None, None),
            ('CI237:CM283', obj.ad.adoption_trend(region='Asia (Sans Japan)', trend='Degree3').reset_index(drop=True), None, None),
            ('CR237:CT283', obj.ad.adoption_trend(region='Asia (Sans Japan)', trend='Exponential').reset_index(drop=True), None, None),
            #('EA232:EB278', obj.ad.adoption_trend(region='Asia (Sans Japan)').reset_index().loc[:, ['Year', 'adoption']], None),
            ('S296:U344', obj.ad.adoption_min_max_sd(region='Middle East and Africa').reset_index(drop=True), None, None),
            ('W296:Y344', obj.ad.adoption_low_med_high(region='Middle East and Africa').reset_index(drop=True), None, None),
            ('BT300:BV346', obj.ad.adoption_trend(region='Middle East and Africa', trend='Linear').reset_index(drop=True), None, None),
            ('CA300:CD346', obj.ad.adoption_trend(region='Middle East and Africa', trend='Degree2').reset_index(drop=True), None, None),
            ('CI300:CM346', obj.ad.adoption_trend(region='Middle East and Africa', trend='Degree3').reset_index(drop=True), None, None),
            ('CR300:CT346', obj.ad.adoption_trend(region='Middle East and Africa', trend='Exponential').reset_index(drop=True), None, None),
            #('EA295:EB341', obj.ad.adoption_trend(region='Middle East and Africa').reset_index().loc[:, ['Year', 'adoption']], None),
            ('S359:U407', obj.ad.adoption_min_max_sd(region='Latin America').reset_index(drop=True), None, None),
            ('W359:Y407', obj.ad.adoption_low_med_high(region='Latin America').reset_index(drop=True), None, None),
            ('BT363:BV409', obj.ad.adoption_trend(region='Latin America', trend='Linear').reset_index(drop=True), None, None),
            ('CA363:CD409', obj.ad.adoption_trend(region='Latin America', trend='Degree2').reset_index(drop=True), None, None),
            ('CI363:CM409', obj.ad.adoption_trend(region='Latin America', trend='Degree3').reset_index(drop=True), None, None),
            ('CR363:CT409', obj.ad.adoption_trend(region='Latin America', trend='Exponential').reset_index(drop=True), None, None),
            #('EA358:EB404', obj.ad.adoption_trend(region='Latin America').reset_index().loc[:, ['Year', 'adoption']], None),
            ('S422:U470', obj.ad.adoption_min_max_sd(region='China').reset_index(drop=True), None, None),
            ('W422:Y470', obj.ad.adoption_low_med_high(region='China').reset_index(drop=True), None, None),
            ('BT426:BV472', obj.ad.adoption_trend(region='China', trend='Linear').reset_index(drop=True), None, None),
            ('CA426:CD472', obj.ad.adoption_trend(region='China', trend='Degree2').reset_index(drop=True), None, None),
            ('CI426:CM472', obj.ad.adoption_trend(region='China', trend='Degree3').reset_index(drop=True), None, None),
            ('CR426:CT472', obj.ad.adoption_trend(region='China', trend='Exponential').reset_index(drop=True), None, None),
            #('EA421:EB467', obj.ad.adoption_trend(region='China').reset_index().loc[:, ['Year', 'adoption']], None),
            ('S486:U534', obj.ad.adoption_min_max_sd(region='India').reset_index(drop=True), None, None),
            ('W486:Y534', obj.ad.adoption_low_med_high(region='India').reset_index(drop=True), None, None),
            ('BT490:BV536', obj.ad.adoption_trend(region='India', trend='Linear').reset_index(drop=True), None, None),
            ('CA490:CD536', obj.ad.adoption_trend(region='India', trend='Degree2').reset_index(drop=True), None, None),
            ('CI490:CM536', obj.ad.adoption_trend(region='India', trend='Degree3').reset_index(drop=True), None, None),
            ('CR490:CT536', obj.ad.adoption_trend(region='India', trend='Exponential').reset_index(drop=True), None, None),
            #('EA485:EB531', obj.ad.adoption_trend(region='India').reset_index().loc[:, ['Year', 'adoption']], None),
            ('S550:U598', obj.ad.adoption_min_max_sd(region='EU').reset_index(drop=True), None, None),
            ('W550:Y598', obj.ad.adoption_low_med_high(region='EU').reset_index(drop=True), None, None),
            ('BT554:BV600', obj.ad.adoption_trend(region='EU', trend='Linear').reset_index(drop=True), None, None),
            ('CA554:CD600', obj.ad.adoption_trend(region='EU', trend='Degree2').reset_index(drop=True), None, None),
            ('CI554:CM600', obj.ad.adoption_trend(region='EU', trend='Degree3').reset_index(drop=True), None, None),
            ('CR554:CT600', obj.ad.adoption_trend(region='EU', trend='Exponential').reset_index(drop=True), None, None),
            #('EA549:EB595', obj.ad.adoption_trend(region='EU').reset_index().loc[:, ['Year', 'adoption']], None),
            ('S615:U663', obj.ad.adoption_min_max_sd(region='USA').reset_index(drop=True), None, None),
            ('W615:Y663', obj.ad.adoption_low_med_high(region='USA').reset_index(drop=True), None, None),
            ('BT619:BV665', obj.ad.adoption_trend(region='USA', trend='Linear').reset_index(drop=True), None, None),
            ('CA619:CD665', obj.ad.adoption_trend(region='USA', trend='Degree2').reset_index(drop=True), None, None),
            ('CI619:CM665', obj.ad.adoption_trend(region='USA', trend='Degree3').reset_index(drop=True), None, None),
            ('CR619:CT665', obj.ad.adoption_trend(region='USA', trend='Exponential').reset_index(drop=True), None, None),
            #('EA614:EB660', obj.ad.adoption_trend(region='USA').reset_index().loc[:, ['Year', 'adoption']], None),
            ]
    return verify


def verify_logistic_s_curve(obj, verify):
    """Verified tables in S-Curve Adoption."""
    verify['S-Curve Adoption'] = [
            ('A24:K70', obj.sc.logistic_adoption().reset_index(), None, None),
            ]
    return verify


def verify_bass_diffusion_s_curve(obj, verify):
    """Verified tables in S-Curve Adoption."""
    verify['S-Curve Adoption'] = [
            ('A130:K176', obj.sc.bass_diffusion_adoption().reset_index(), None, None),
            ]
    return verify


def verify_unit_adoption_calculations(obj, verify, include_regional_data=True, soln_type='RRS'):
    """Verified tables in Unit Adoption Calculations."""
    if hasattr(obj, 'tm'):
        ref_tam_mask = obj.tm.ref_tam_per_region().reset_index().isna()
        verify['Unit Adoption Calculations'] = [
                ('A17:K63', obj.tm.ref_tam_per_region().reset_index(), None, None),
                ('A69:K115', obj.tm.pds_tam_per_region().reset_index(), None, None)]
    else:
        ref_tam_mask = None
        verify['Unit Adoption Calculations'] = []

    if not include_regional_data or is_custom_ad_with_no_regional_data(obj):
        regional_mask = obj.ua.soln_pds_cumulative_funits().reset_index()
        regional_mask.loc[:, :] = True
        regional_mask.loc[:, ['Year', 'World']] = False
    else:
        regional_mask = None

    if ref_tam_mask is not None and regional_mask is not None:
        regional_mask |= ref_tam_mask

    # BikeInfra-RRSv1.1c-7Oct2019.xlsm catastrophic subtraction in one scenario,
    # Carpool-RRSv1.1b-Jan2020.xlsm also catastrophic cancellation in multiple scenarios.
    baseline = obj.ua.soln_net_annual_funits_adopted().mean() * 1e-6
    s = obj.ua.soln_net_annual_funits_adopted()
    m = flatten_mask(s < baseline)
    soln_net_annual_funits_adopted_mask = (m | regional_mask) if regional_mask is not None else m

    verify['Unit Adoption Calculations'].extend([
            ('P17:Z63', obj.ua.ref_population().reset_index(), None, None),
            ('AB17:AL63', obj.ua.ref_gdp().reset_index(), None, None),
            ('AN17:AX63', obj.ua.ref_gdp_per_capita().reset_index(), None, None),
            ('P69:Z115', obj.ua.pds_population().reset_index(), None, None),
            ('AB69:AL115', obj.ua.pds_gdp().reset_index(), None, None),
            ('AN69:AX115', obj.ua.pds_gdp_per_capita().reset_index(), None, None),
            ('AG199:AQ244', obj.ua.soln_ref_new_iunits_reqd().reset_index(), None, None),
            ('B252:L298', obj.ua.soln_net_annual_funits_adopted().reset_index(), soln_net_annual_funits_adopted_mask, None),
            ('Q252:AA298', obj.ua.conv_ref_tot_iunits().reset_index(), ref_tam_mask, None),
    ])

    if soln_type == 'RRS':
        # Some solutions, notably HighSpeedRail, have regional results which drop to near zero
        # for a year and then bounce back. The ~0 results are the result of catastrophic
        # subtraction with only a few bits of precision, not close enough for pytest.approx.
        # Just mask those cells off.
        s = obj.ua.soln_ref_cumulative_funits()
        soln_ref_cumulative_funits_mask = flatten_mask(s < 1e-11)

        baseline = obj.ua.soln_pds_cumulative_funits().mean() * 1e-6
        s = obj.ua.soln_pds_cumulative_funits()
        m = flatten_mask(s < baseline)
        soln_pds_cumulative_funits_mask = m | regional_mask if regional_mask is not None else m

        # Carpool-RRSv1.1b-Jan2020.xlsm catastrophic cancellation in multiple scenarios.
        baseline = obj.ua.conv_ref_annual_tot_iunits().mean() * 1e-6
        s = obj.ua.conv_ref_annual_tot_iunits()
        m = flatten_mask(s < baseline)
        conv_ref_annual_tot_iunits_mask = (m | regional_mask) if regional_mask is not None else m
        baseline = obj.ua.soln_pds_fuel_units_avoided().mean() * 1e-6
        s = obj.ua.soln_pds_fuel_units_avoided()
        m = flatten_mask(s < baseline)
        soln_pds_fuel_units_avoided_mask = (m | regional_mask) if regional_mask is not None else m

        # Alternative Cement
        baseline = obj.ua.conv_ref_new_iunits().mean() * 1e-6
        s = obj.ua.conv_ref_new_iunits()
        m = flatten_mask(s < baseline)
        conv_ref_new_iunits_mask = (m | regional_mask) if regional_mask is not None else m
        baseline = obj.ua.soln_pds_direct_co2_emissions_saved().mean() * 1e-6
        s = obj.ua.soln_pds_direct_co2_emissions_saved()
        m = flatten_mask(s < baseline)
        soln_pds_direct_co2_emissions_saved_mask = (m | regional_mask) if regional_mask is not None else m

        verify['Unit Adoption Calculations'].extend([
                ('BA17:BK63', obj.ua.ref_tam_per_capita().reset_index(), None, None),
                ('BM17:BW63', obj.ua.ref_tam_per_gdp_per_capita().reset_index(), None, None),
                ('BY17:CI63', obj.ua.ref_tam_growth().reset_index(), None, None),
                ('BA69:BK115', obj.ua.pds_tam_per_capita().reset_index(), None, None),
                ('BM69:BW115', obj.ua.pds_tam_per_gdp_per_capita().reset_index(), None, None),
                ('BY69:CI115', obj.ua.pds_tam_growth().reset_index(), None, None),
                # ('B135:L181' tested in 'Helper Tables'!C91)
                ('Q135:AA181', obj.ua.soln_pds_cumulative_funits().reset_index(), soln_pds_cumulative_funits_mask, "Excel_NaN"),
                ('AX136:BH182', obj.ua.soln_pds_tot_iunits_reqd().reset_index(), regional_mask, None),
                ('AG137:AQ182', obj.ua.soln_pds_new_iunits_reqd().reset_index(), regional_mask, None),
                # ('BN136:BS182', obj.ua.soln_pds_big4_iunits_reqd().reset_index(), None, None),
                # ('B198:L244' tested in 'Helper Tables'!C27)
                ('Q198:AA244', obj.ua.soln_ref_cumulative_funits().reset_index(), soln_ref_cumulative_funits_mask, None),
                ('AX198:BH244', obj.ua.soln_ref_tot_iunits_reqd().reset_index(), None, None),
                ('AG253:AQ298', obj.ua.conv_ref_new_iunits().reset_index(), conv_ref_new_iunits_mask, None),
                ('AX252:BH298', obj.ua.conv_ref_annual_tot_iunits().reset_index(), conv_ref_annual_tot_iunits_mask, None),
                ('B308:L354', obj.ua.soln_pds_net_grid_electricity_units_saved().reset_index(), regional_mask, None),
                ('Q308:AA354', obj.ua.soln_pds_net_grid_electricity_units_used().reset_index(), regional_mask, None),
                ('AD308:AN354', obj.ua.soln_pds_fuel_units_avoided().reset_index(), soln_pds_fuel_units_avoided_mask, None),
                ('AT308:BD354', obj.ua.soln_pds_direct_co2_emissions_saved().reset_index(), soln_pds_direct_co2_emissions_saved_mask, None),
                ('BF308:BP354', obj.ua.soln_pds_direct_ch4_co2_emissions_saved().reset_index(), regional_mask, None),
                ('BR308:CB354', obj.ua.soln_pds_direct_n2o_co2_emissions_saved().reset_index(), regional_mask, None),
                ])
    elif soln_type == 'LAND_PROTECT':
        verify['Unit Adoption Calculations'].extend([
                ('CG136:CH182', obj.ua.pds_cumulative_degraded_land_unprotected().loc[:, 'World'].reset_index(), None, None),
                # ('CZ136:DA182', Not implemented
                ('DR136:DS182', obj.ua.pds_total_undegraded_land().loc[:, 'World'].reset_index(), None, None),
                ('EI136:EJ182', obj.ua.pds_cumulative_degraded_land_protected().loc[:, 'World'].reset_index(), None, None),
                ('CG198:CH244', obj.ua.ref_cumulative_degraded_land_unprotected().loc[:, 'World'].reset_index(), None, None),
                # ('CZ198:DA244', Not implemented
                ('DR198:DS244', obj.ua.ref_total_undegraded_land().loc[:, 'World'].reset_index(), None, None),
                ('EI198:EJ244', obj.ua.ref_cumulative_degraded_land_protected().loc[:, 'World'].reset_index(), None, None),
                ('B252:C298', obj.ua.net_annual_land_units_adopted().loc[:, 'World'].reset_index(), None, None),
                ('Q252:R298', obj.ua.conv_ref_tot_iunits().loc[:, 'World'].reset_index(), None, None),
                ('AG253:AH298', obj.ua.conv_ref_new_iunits().loc[:, 'World'].reset_index(), None, None),
                # ('BO252:BP298', Not implemented
                ('CG252:CH298', obj.ua.annual_reduction_in_total_degraded_land().loc[:, 'World'].reset_index(), None, None),
                # ('CZ252:DA298', Not implemented
                ('DR252:DS298', obj.ua.cumulative_reduction_in_total_degraded_land().loc[:, 'World'].reset_index(), None, None),
                ('EI252:EJ298', obj.ua.net_land_units_after_emissions_lifetime().loc[:, 'World'].reset_index(), None, None),
                ('B308:C354', obj.ua.soln_pds_net_grid_electricity_units_saved().loc[:, 'World'].reset_index(), regional_mask, None),
                ('Q308:R354', obj.ua.soln_pds_net_grid_electricity_units_used().loc[:, 'World'].reset_index(), regional_mask, None),
                ('AD308:AE354', obj.ua.soln_pds_fuel_units_avoided().loc[:, 'World'].reset_index(), regional_mask, None),
                ('AT308:AU354', obj.ua.direct_co2eq_emissions_saved_land().loc[:, 'World'].reset_index(), None, None),
                ('BF308:BG354', obj.ua.direct_co2_emissions_saved_land().loc[:, 'World'].reset_index(), None, None),
                ('BR308:BS354', obj.ua.direct_n2o_co2_emissions_saved_land().loc[:, 'World'].reset_index(), None, None),
                ('CD308:CE354', obj.ua.direct_ch4_co2_emissions_saved_land().loc[:, 'World'].reset_index(), None, None),
                ])
    elif soln_type == 'LAND_BIOSEQ':
        verify['Unit Adoption Calculations'].extend([
                ('EH137:EI182', obj.ua.soln_pds_annual_land_area_harvested().loc[:, 'World'].reset_index(), None, None),
                ('EI253:EJ298', obj.ua.net_land_units_after_emissions_lifetime().loc[2015:, 'World'].reset_index(), None, None),
                ('B308:C354', obj.ua.soln_pds_net_grid_electricity_units_saved().loc[:, 'World'].reset_index(), regional_mask, None),
                ('Q308:R354', obj.ua.soln_pds_net_grid_electricity_units_used().loc[:, 'World'].reset_index(), regional_mask, None),
                ('AD308:AE354', obj.ua.soln_pds_fuel_units_avoided().loc[:, 'World'].reset_index(), regional_mask, None),
                ('AT308:AU354', obj.ua.direct_co2eq_emissions_saved_land().loc[:, 'World'].reset_index(), None, None),
                ('BF308:BG354', obj.ua.direct_co2_emissions_saved_land().loc[:, 'World'].reset_index(), None, None),
                ('BR308:BS354', obj.ua.direct_n2o_co2_emissions_saved_land().loc[:, 'World'].reset_index(), None, None),
                ('CD308:CE354', obj.ua.direct_ch4_co2_emissions_saved_land().loc[:, 'World'].reset_index(), None, None),
                ])
    return verify


def verify_helper_tables(obj, verify, include_regional_data=True):
    """Verified tables in Helper Tables."""
    verify['Helper Tables'] = []
    if include_regional_data:
        verify['Helper Tables'].append(
                ('B91:L137', obj.ht.soln_pds_funits_adopted().reset_index(), None, None))
    else:
        verify['Helper Tables'].append(
                ('B91:C137', obj.ht.soln_pds_funits_adopted().loc[:, 'World'].reset_index(), None, None))
    verify['Helper Tables'].append(
            ('B27:L73', obj.ht.soln_ref_funits_adopted().reset_index(), None, None))

    return verify


def verify_emissions_factors(obj, verify):
    """Verified tables in Emissions Factors."""
    verify['Emissions Factors'] = [
            ('A12:K57', obj.ef.conv_ref_grid_CO2eq_per_KWh().reset_index(), None, None),
            ('A67:K112', obj.ef.conv_ref_grid_CO2_per_KWh().reset_index(), None, None),
            ]
    return verify


def verify_first_cost(obj, verify):
    """Verified tables in First Cost."""
    verify['First Cost'] = [
            ('C37:C82', obj.fc.soln_pds_install_cost_per_iunit().loc[2015:].to_frame().reset_index(drop=True), None, "Excel_one_cent"),
            # ('D37:D82', checked by 'Unit Adoption Calculations'!AH137
            ('E37:E82', obj.fc.soln_pds_annual_world_first_cost().loc[2015:].to_frame().reset_index(drop=True), None, "Excel_one_cent"),
            ('F37:F82', obj.fc.soln_pds_cumulative_install().loc[2015:].to_frame().reset_index(drop=True), None, "Excel_one_cent"),
            ('L37:L82', obj.fc.soln_ref_install_cost_per_iunit().loc[2015:].to_frame().reset_index(drop=True), None, "Excel_one_cent"),
            # ('M37:M82', checked by 'Unit Adoption Calculations'!AH199
            ('N37:N82', obj.fc.soln_ref_annual_world_first_cost().loc[2015:].to_frame().reset_index(drop=True), None, "Excel_one_cent"),
            ('O37:O82', obj.fc.conv_ref_install_cost_per_iunit().loc[2015:].to_frame().reset_index(drop=True), None, "Excel_one_cent"),
            # ('P37:P82', checked by 'Unit Adoption Calculations'!AH253
            ('Q37:Q82', obj.fc.conv_ref_annual_world_first_cost().loc[2015:].to_frame().reset_index(drop=True), None, "Excel_one_cent"),
            ('R37:R82', obj.fc.ref_cumulative_install().loc[2015:].to_frame().reset_index(drop=True), None, "Excel_one_cent")
            ]
    return verify


def verify_operating_cost(obj, verify):
    """Verified tables in Operating Cost."""
    # This has been a pain point: the last year of each column in the annual_breakout has a tiny
    # remaining_lifetime which is the result of catastrophic substraction between the previous
    # values and therefore has only a few bits of precision. pytest.approx() checks for 6 digits,
    # and there aren't enough bits to even meet that requirement.
    #
    # We mask off all cells where the value is less than one cent. We assert that being off by
    # a penny at the end of the equipment lifetime is acceptable.
    s = obj.oc.soln_pds_annual_breakout().abs()
    soln_breakout_mask = flatten_mask(s < 0.01)
    s = obj.oc.conv_ref_annual_breakout().abs()
    conv_breakout_mask = flatten_mask(s < 0.01)

    baseline = obj.oc.soln_pds_new_funits_per_year().loc[2015:, 'World'].mean() * 1e-6
    s = obj.oc.soln_pds_new_funits_per_year().loc[2015:, ['World']].reset_index(drop=True)
    soln_pds_new_funits_per_year_mask = (s < baseline)

    verify['Operating Cost'] = [
            ('B262:AV386', obj.oc.soln_pds_annual_breakout().reset_index(), soln_breakout_mask, None),
            ('B399:AV523', obj.oc.conv_ref_annual_breakout().reset_index(), conv_breakout_mask, None),
            # ('B19:B64', Not implemented, model never uses it.
            # ('C19:C64', checked by 'Unit Adoption Calculations'!C253
            ('D19:D64', obj.oc.soln_pds_annual_operating_cost().loc[2015:2060].to_frame().reset_index(drop=True), None, "Excel_one_cent"),
            ('E19:E64', obj.oc.soln_pds_cumulative_operating_cost().loc[2015:2060].to_frame().reset_index(drop=True), None, "Excel_one_cent"),
            ('F19:F64', obj.oc.soln_pds_new_funits_per_year().loc[2015:, ['World']].reset_index(drop=True), soln_pds_new_funits_per_year_mask, None),
            # ('I19:I64', Not implemented, model never uses it.
            # ('J19:J64', checked by 'Unit Adoption Calculations'!C253
            ('K19:K64', obj.oc.conv_ref_annual_operating_cost().to_frame().reset_index(drop=True), None, "Excel_one_cent"),
            ('L19:L64', obj.oc.conv_ref_cumulative_operating_cost().to_frame().reset_index(drop=True), None, "Excel_one_cent"),
            # ('B69:B114', equal to D19:D64,
            # ('C69:C114', equal to K19:K64,
            ('D69:D114', obj.oc.marginal_annual_operating_cost().to_frame().reset_index(drop=True), None, "Excel_one_cent"),
            ('B126:B250', obj.oc.soln_marginal_first_cost().to_frame().reset_index(drop=True), None, "Excel_one_cent"),
            ('C126:C250', obj.oc.soln_marginal_operating_cost_savings().to_frame().reset_index(drop=True), None, "Excel_one_cent"),
            ('D126:D250', obj.oc.soln_net_cash_flow().to_frame().reset_index(drop=True), None, "Excel_one_cent"),
            ('E126:E250', obj.oc.soln_net_present_value().to_frame().reset_index(drop=True), None, "Excel_one_cent"),
            ('I126:I250', obj.oc.soln_vs_conv_single_iunit_cashflow().to_frame().reset_index(drop=True), None, None),
            ('J126:J250', obj.oc.soln_vs_conv_single_iunit_npv().to_frame().reset_index(drop=True), None, None),
            #('K126:K250', obj.oc.soln_vs_conv_single_iunit_payback().to_frame().reset_index(drop=True), None, None),
            #('L126:L250', obj.oc.soln_vs_conv_single_iunit_payback_discounted().to_frame().reset_index(drop=True), None, None),
            ('M126:M250', obj.oc.soln_only_single_iunit_cashflow().to_frame().reset_index(drop=True), None, None),
            ('N126:N250', obj.oc.soln_only_single_iunit_npv().to_frame().reset_index(drop=True), None, None),
            #('O126:O250', obj.oc.soln_only_single_iunit_payback().to_frame().reset_index(drop=True), None, None),
            #('P126:P250', obj.oc.soln_only_single_iunit_payback_discounted().to_frame().reset_index(drop=True), None, None),
            ]
    return verify


def verify_co2_calcs(obj, verify, shifted=False, include_regional_data=True,
        is_rrs=True, cohort=2018):
    """Verified tables in CO2 Calcs."""
    if include_regional_data == False:
        regional_mask = obj.c2.co2_mmt_reduced().loc[2015:].reset_index()
        regional_mask.loc[:, :] = True
        regional_mask.loc[:, ['Year', 'World']] = False
    else:
        regional_mask = None

    # similar to operating cost, some co2 calcs values are very slightly offset from zero due to
    # floating point errors. We mask the problematic tables when they are close to 0.
    s = obj.c2.co2eq_mmt_reduced().abs()
    near_zero_mask = flatten_mask(s < 0.01)
    if regional_mask is not None:
        near_zero_mask = near_zero_mask | regional_mask

    # Alternative Cement
    baseline = obj.c2.co2eq_direct_reduced_emissions().loc[2015:].mean() * 1e-6
    s = obj.c2.co2eq_direct_reduced_emissions().loc[2015:]
    mask = flatten_mask(s < baseline)
    if regional_mask is not None:
        mask = mask | regional_mask
    co2eq_direct_reduced_emissions_mask = mask
    baseline = obj.c2.co2eq_reduced_fuel_emissions().loc[2015:].mean() * 1e-6
    s = obj.c2.co2eq_reduced_fuel_emissions().loc[2015:]
    mask = flatten_mask(s < baseline)
    if regional_mask is not None:
        mask = mask | regional_mask
    co2eq_reduced_fuel_emissions_mask = mask


    if is_rrs:
        verify['CO2 Calcs'] = [
                ('A235:K280', obj.c2.co2_reduced_grid_emissions().loc[2015:].reset_index(), regional_mask, None),
                ('R235:AB280', obj.c2.co2_replaced_grid_emissions().loc[2015:].reset_index(), regional_mask, None),
                ('AI235:AS280', obj.c2.co2_increased_grid_usage_emissions().loc[2015:].reset_index(), regional_mask, None),
                ('A289:K334', obj.c2.co2eq_reduced_grid_emissions().loc[2015:].reset_index(), regional_mask, None),
                ('R289:AB334', obj.c2.co2eq_replaced_grid_emissions().loc[2015:].reset_index(), regional_mask, None),
                ('AI289:AS334', obj.c2.co2eq_increased_grid_usage_emissions().loc[2015:].reset_index(), regional_mask, None),
                ('A345:K390', obj.c2.co2eq_direct_reduced_emissions().loc[2015:].reset_index(), co2eq_direct_reduced_emissions_mask, None),
                ]

        if shifted:
            # Some spreadsheets have the last two blocks shifted by several cells
            verify['CO2 Calcs'].extend([
                    ('R345:AB390', obj.c2.co2eq_reduced_fuel_emissions().loc[2015:].reset_index(), co2eq_reduced_fuel_emissions_mask, None),
                    ('AM345:AW390', obj.c2.co2eq_net_indirect_emissions().loc[2015:].reset_index(), regional_mask, None)
                    ])
        else:
            verify['CO2 Calcs'].extend([
                    ('U345:AE390', obj.c2.co2eq_reduced_fuel_emissions().loc[2015:].reset_index(), co2eq_reduced_fuel_emissions_mask, None),
                    ('AP345:AZ390', obj.c2.co2eq_net_indirect_emissions().loc[2015:].reset_index(), regional_mask, None)
                    ])

        verify['CO2 Calcs'].extend([
                ('A10:K55', obj.c2.co2_mmt_reduced().loc[2015:].reset_index(), regional_mask, None),
                ('A120:AW165', obj.c2.co2_ppm_calculator().loc[2015:].reset_index(), None, None),
                ('A65:K110', obj.c2.co2eq_mmt_reduced().loc[2015:].reset_index(), regional_mask, None),
                ('A172:F217', obj.c2.co2eq_ppm_calculator().loc[2015:].reset_index(), None, None),
                ])

    else:
        s = obj.c2.co2_ppm_calculator().loc[2015:].abs()
        ppm_near_zero_mask = flatten_mask(s < 1e-8)
        s = obj.c2.co2_sequestered_global().loc[2015:].abs()
        seq_near_zero_mask = flatten_mask(s < 1e-8)

        co2_sequestered_global = obj.c2.co2_sequestered_global().copy().reset_index()
        co2_sequestered_global.drop(columns=['Global Arctic'], inplace=True)
        if cohort >= 2020:
            # 8 Thermal-Moisture Regimes in model, but Excel CO2 Calcs did not update from 6 TMRs.
            co2_sequestered_global['Temperate/Boreal-Humid'] = (
                    co2_sequestered_global['Temperate-Humid'] +
                    co2_sequestered_global['Boreal-Humid'])
            co2_sequestered_global.drop(columns=['Temperate-Humid', 'Boreal-Humid'], inplace=True)
            co2_sequestered_global['Temperate/Boreal-Semi-Arid'] = (
                    co2_sequestered_global['Temperate-Semi-Arid'] +
                    co2_sequestered_global['Boreal-Semi-Arid'])
            co2_sequestered_global.drop(columns=['Temperate-Semi-Arid',
                'Boreal-Semi-Arid'], inplace=True)
        # Put columns in the same order as Excel.
        co2_sequestered_global = co2_sequestered_global[["Year", "All", "Tropical-Humid",
            "Temperate/Boreal-Humid", "Tropical-Semi-Arid", "Temperate/Boreal-Semi-Arid",
            "Global Arid"]]

        verify['CO2 Calcs'] = [
                ('A65:K110', obj.c2.co2eq_mmt_reduced().loc[2015:].reset_index(), near_zero_mask, None),
                ('A121:G166', co2_sequestered_global, seq_near_zero_mask, None),
                ('A173:AW218', obj.c2.co2_ppm_calculator().loc[2015:].reset_index(), ppm_near_zero_mask, None),
                # CO2 eq table has an N20 column for LAND xls sheets that doesn't appear to be used, so we ignore it
                ('A225:C270', obj.c2.co2eq_ppm_calculator().loc[2015:, ['CO2-eq PPM', 'CO2 PPM']].reset_index(), None, None),
                ('E225:G270', obj.c2.co2eq_ppm_calculator().loc[2015:, ['CH4 PPB', 'CO2 RF', 'CH4 RF']].reset_index(drop=True), near_zero_mask, None)
                # All other tables are not implemented as they appear to be all 0
        ]


def verify_ch4_calcs_rrs(obj, verify):
    """Verified tables in CH4 Calcs."""
    verify['CH4 Calcs'] = [
            ('A11:K56', obj.c4.ch4_tons_reduced().loc[2015:, :].reset_index(), None, None),
            ('A65:AW110', obj.c4.ch4_ppb_calculator().loc[2015:, :].reset_index(), None, None),
            ]
    return verify


def verify_ch4_calcs_land(obj, verify):
    """Verified tables in CH4 Calcs."""
    verify['CH4 Calcs'] = [
            ('A13:B58', obj.c4.avoided_direct_emissions_ch4_land().loc[2015:, 'World'].reset_index(), None, None),
            ('A67:AW112', obj.c4.ch4_ppb_calculator().loc[2015:, :].reset_index(), None, None),
            ]
    return verify


def is_custom_ad_with_no_regional_data(obj):
    """Check for Custom PDS adoption with no regional adoption data.

       This situation is not handled well in Excel:
       https://docs.google.com/document/d/19sq88J_PXY-y_EnqbSJDl0v9CdJArOdFLatNNUFhjEA/edit#heading=h.9rp1qn24t2vi
       and results in unrealistically large regional adoption equal to the
       Total Addressable Market of that region, which will generally exceed
       the World adoption. This is impossible, the World is supposed to be
       strictly greater than the sum of all regions.

       We do not implement this handling in Python, instead the regional result
       will be NaN. For the test, if there is Custom PDS Adoption and it
       contains no regional data, we skip checking the regional results.
    """
    if obj.ac.soln_pds_adoption_basis == 'Fully Customized PDS':
        data = obj.pds_ca.adoption_data_per_region()
        if all(pd.isnull(data.drop(columns='World'))):
            return True
    if obj.ac.soln_ref_adoption_basis == 'Custom':
        data = obj.ref_ca.adoption_data_per_region()
        if all(pd.isnull(data.drop(columns='World'))):
            return True
    return False


def excel_read_cell_any_scenario(zip_f, sheetname, cell):
    """Find the first instance of sheetname, and return the value of cell."""
    for name in zip_f.namelist():
        if sheetname in name:
            zip_csv_f = zip_f.open(name=name)
            (col, row) = cell_to_offsets(cell)
<<<<<<< HEAD
=======

>>>>>>> 856b6026
            try:
                wb = openpyxl.load_workbook(zip_csv_f, data_only=True)
                df = pd.read_excel(wb, header=None, index_col=None, usecols=[col], skiprows=row, nrows=1,
                                   engine='openpyxl')
            except BaseException:
                df = pd.read_csv(filepath_or_buffer=zip_csv_f, header=None, index_col=None, usecols=[col], skiprows=row,
                                 nrows=1)
            return df.loc[0, col]
    return None


def RRS_solution_verify_list(obj, zip_f):
    """Assemble verification for the modules used in RRS solutions.
          Arguments:
              obj: a solution object to be verified.
              zip_f: expected.zip of the Excel file to verify against.
    """
    verify = {}
    include_regional_data = not is_custom_ad_with_no_regional_data(obj)

    cell = excel_read_cell_any_scenario(
        zip_f=zip_f, sheetname='TAM Data', cell='N45')
    if cell == 'Functional Unit':
        verify_tam_data_eleven_sources(obj, verify)
    else:
        verify_tam_data(obj, verify)

    if obj.ac.soln_pds_adoption_basis == 'Existing Adoption Prognostications':
        cell = excel_read_cell_any_scenario(
            zip_f=zip_f, sheetname='Adoption Data', cell='N45')
        if cell == 'Functional Unit':
            verify_adoption_data_eleven_sources(obj, verify)
        else:
            verify_adoption_data(obj, verify)
    elif obj.ac.soln_pds_adoption_basis == 'Logistic S-Curve':
        verify_logistic_s_curve(obj, verify)
    elif obj.ac.soln_pds_adoption_basis == 'Bass Diffusion S-Curve':
        verify_bass_diffusion_s_curve(obj, verify)

    verify_helper_tables(
        obj, verify, include_regional_data=include_regional_data)
    verify_emissions_factors(obj, verify)
    verify_unit_adoption_calculations(obj, verify, include_regional_data=include_regional_data,
                    soln_type='RRS')
    verify_first_cost(obj, verify)
    verify_operating_cost(obj, verify)

    cell = excel_read_cell_any_scenario(
        zip_f=zip_f, sheetname='CO2 Calcs', cell='S343')
    if cell == 'Reduced Fuel Emissions':
        verify_co2_calcs(obj, verify, shifted=True,
                         include_regional_data=include_regional_data)
    else:
        verify_co2_calcs(
            obj, verify, include_regional_data=include_regional_data)
    verify_ch4_calcs_rrs(obj, verify)
    return verify


def LAND_solution_verify_list(obj, zip_f):
    """
    Assemble verification for the modules used in LAND solutions.
    Note: Due to known bugs in regional data in the xls not being recreated
    in python, it is necessary to exclude regional data for a number of tables
    in order for LAND solutions to pass this integration test.

    Arguments:
        obj: a solution object to be verified.
        zip_f: expected.zip of the Excel file to verify against.
    """
    verify = {}

    cell = str(excel_read_cell_any_scenario(zip_f=zip_f, sheetname='AEZ Data', cell='A47'))
    if cell.startswith('2014 Land Distribution'):
        cohort = 2018
    else:
        cell = str(excel_read_cell_any_scenario(zip_f=zip_f, sheetname='AEZ Data', cell='A52'))
        assert cell.startswith('2014 Land Distribution')
        cell = str(excel_read_cell_any_scenario(zip_f=zip_f, sheetname='AEZ Data', cell='D52'))
        if cell == 'Boreal-Humid':
            cohort = 2020
        else:
            cohort = 2019

    verify_aez_data(obj, verify, cohort=cohort)

    if obj.ac.soln_pds_adoption_basis == 'Existing Adoption Prognostications':
        verify_adoption_data(obj, verify)
    elif obj.ac.soln_pds_adoption_basis == 'Fully Customized PDS':
        verify_custom_adoption(obj, verify)
    verify_helper_tables(obj, verify, include_regional_data=False)
    verify_emissions_factors(obj, verify)

    cell = excel_read_cell_any_scenario(zip_f=zip_f, sheetname='Unit Adoption Calculations',
                    cell='CG124')
    if cell == 'Cumulative Degraded Land that is Unprotected in the PDS':
        soln_type = 'LAND_PROTECT'
    else:
        soln_type = 'LAND_BIOSEQ'
    verify_unit_adoption_calculations(
        obj, verify, include_regional_data=False, soln_type=soln_type)

    verify_first_cost(obj, verify)
    verify_operating_cost(obj, verify)
    verify_co2_calcs(obj, verify, is_rrs=False, include_regional_data=False, cohort=cohort)
    verify_ch4_calcs_land(obj, verify)
    return verify


def compare_dataframes(actual_df, expected_df, description='', mask=None, absignore=None):
    """Compare two dataframes and print where they differ."""
    nerrors = 0
    if actual_df.shape != expected_df.shape:
        raise AssertionError(description + '\nDataFrames differ in shape: ' +
                str(actual_df.shape) + " versus " + str(expected_df.shape))
    (nrows, ncols) = actual_df.shape
    msg = ''
    rel = 1e-6 if absignore else None  # if abs & !rel, rel is ignored. We want rel.
    for r in range(nrows):
        for c in range(ncols):
            if mask is not None:
                mask.iloc[r, c]
            if mask is not None and mask.iloc[r, c]:
                continue
            matches = True
            act = actual_df.iloc[r, c]
            exp = expected_df.iloc[r, c]
            if isinstance(act, str) and isinstance(exp, str):
                matches = (act == exp)
            elif (pd.isna(act) or act == '' or act is None or act == 0 or act == pytest.approx(0.0)
                    or exp == pytest.approx(0.0)):
                matches = (pd.isna(exp) or exp == '' or exp is None or exp == 0 or
                        exp == pytest.approx(0.0, abs=1e-7))
            elif np.isinf(act):
                # Excel #DIV/0! turns into NaN.
                matches = pd.isna(exp) or np.isinf(exp)
            else:
                matches = (act == pytest.approx(exp, rel=rel, abs=absignore))
            if not matches:
                msg += "Err [" + str(r) + "][" + str(c) + "] : " + \
                        "'" + str(act) + "' != '" + str(exp) + "'\n"
                nerrors += 1
            if nerrors > 10:
                break
    if msg:
        raise AssertionError(description + '\nDataFrames differ:\n' + msg)


def check_excel_against_object(obj, zip_f, scenario, verify, test_skip=None, test_only=None):
    print("Checking " + scenario)
    descr_base = "Solution: " + obj.name + " Scenario: " + scenario + " "
    for sheetname in verify.keys():
        print(sheetname)
        skip_count=0
        for (cellrange, actual_df, actual_mask, expected_mask) in verify[sheetname]:
            description = descr_base + sheetname + " " + cellrange

            if test_only and not any( pattern in description for pattern in test_only ):
                skip_count = skip_count + 1
                continue
            if test_skip and any( pattern in description for pattern in test_skip ):
                skip_count = skip_count + 1
                continue

            (usecols, skiprows, nrows) = get_pd_read_excel_args(cellrange)
            arcname = f'{scenario}/{sheetname}'
            zip_csv_f = zip_f.open(name=arcname)
            try:
                wb = openpyxl.load_workbook(zip_csv_f, data_only=True)
                expected_df = pd.read_excel(wb, header=None,
                                          index_col=None, usecols=usecols, skiprows=skiprows, nrows=nrows,
                                          na_values=['#DIV/0!', '#REF!'], engine='openpyxl')
            except BaseException:
                expected_df = pd.read_csv(filepath_or_buffer=zip_csv_f, header=None,
                                          index_col=None, usecols=usecols, skiprows=skiprows, nrows=nrows,
                                          na_values=['#DIV/0!', '#REF!'])
            absignore = None
            if expected_mask is not None:
                if isinstance(expected_mask, str) and expected_mask == "Excel_NaN":
                    expected_mask = expected_df.isna()
                elif isinstance(expected_mask, str) and expected_mask == "Excel_one_cent":
                    # Due to floating point precision, sometimes subtracting ~identical values for
                    # unit adoption is not zero it is 0.000000000000007105427357601000 which,
                    # when multiplied by a large unit cost, can result in a First Cost of (say) 2.5e-6
                    # instead of the zero which might otherwise be expected.
                    # Mask off absolute values less than one penny.
                    s = expected_df.abs()
                    expected_mask = (s < 0.01) | expected_df.isna()
                    absignore = 0.01
            if actual_mask is not None and expected_mask is not None:
                mask = actual_mask | expected_mask
            elif actual_mask is not None:
                mask = actual_mask
            else:
                mask = expected_mask

            compare_dataframes(actual_df=actual_df, expected_df=expected_df,
                    description=description, mask=mask, absignore=absignore)
        if skip_count > 0:
            print(f"    **** Skipped {skip_count} tests")


@pytest.mark.slow
def test_Afforestation_LAND():
    from solution import afforestation
    zipfilename = str(solutiondir.joinpath(
        'afforestation', 'testdata', 'expected.zip'))
    zip_f = zipfile.ZipFile(file=zipfilename)
    for scenario in afforestation.scenarios.keys():
        obj = afforestation.Scenario(scenario=scenario)
        verify = LAND_solution_verify_list(obj=obj, zip_f=zip_f)
        check_excel_against_object(
            obj=obj, zip_f=zip_f, scenario=scenario, verify=verify)


@pytest.mark.slow
def test_Airplanes_RRS():
    from solution import airplanes
    zipfilename = str(solutiondir.joinpath(
        'airplanes', 'testdata', 'expected.zip'))
    zip_f = zipfile.ZipFile(file=zipfilename)
    for scenario in airplanes.scenarios.keys():
        obj = airplanes.Scenario(scenario=scenario)
        verify = RRS_solution_verify_list(obj=obj, zip_f=zip_f)
        check_excel_against_object(
            obj=obj, zip_f=zip_f, scenario=scenario, verify=verify)


@pytest.mark.slow
def test_AltCement_RRS():
    from solution import altcement
    zipfilename = str(solutiondir.joinpath(
        'altcement', 'testdata', 'expected.zip'))
    zip_f = zipfile.ZipFile(file=zipfilename)
    for scenario in altcement.scenarios.keys():
        obj = altcement.Scenario(scenario=scenario)
        verify = RRS_solution_verify_list(obj=obj, zip_f=zip_f)
        check_excel_against_object(
            obj=obj, zip_f=zip_f, scenario=scenario, verify=verify)


@pytest.mark.slow
def test_BikeInfrastructure_RRS():
    from solution import bikeinfrastructure
    zipfilename = str(solutiondir.joinpath(
        'bikeinfrastructure', 'testdata', 'expected.zip'))
    zip_f = zipfile.ZipFile(file=zipfilename)
    for scenario in bikeinfrastructure.scenarios.keys():
        obj = bikeinfrastructure.Scenario(scenario=scenario)
        verify = RRS_solution_verify_list(obj=obj, zip_f=zip_f)
        check_excel_against_object(
            obj=obj, zip_f=zip_f, scenario=scenario, verify=verify)


@pytest.mark.slow
def test_Bamboo_LAND():
    from solution import bamboo
    zipfilename = str(solutiondir.joinpath(
        'bamboo', 'testdata', 'expected.zip'))
    zip_f = zipfile.ZipFile(file=zipfilename)
    for scenario in bamboo.scenarios.keys():
        obj = bamboo.Scenario(scenario=scenario)
        verify = LAND_solution_verify_list(obj=obj, zip_f=zip_f)
        check_excel_against_object(
            obj=obj, zip_f=zip_f, scenario=scenario, verify=verify)


@pytest.mark.slow
def test_Biochar_RRS():
    from solution import biochar
    zipfilename = str(solutiondir.joinpath(
        'biochar', 'testdata', 'expected.zip'))
    zip_f = zipfile.ZipFile(file=zipfilename)
    for scenario in biochar.scenarios.keys():
        obj = biochar.Scenario(scenario=scenario)
        verify = RRS_solution_verify_list(obj=obj, zip_f=zip_f)
        check_excel_against_object(
            obj=obj, zip_f=zip_f, scenario=scenario, verify=verify)


@pytest.mark.slow
def test_Biogas_RRS():
    from solution import biogas
    zipfilename = str(solutiondir.joinpath(
        'biogas', 'testdata', 'expected.zip'))
    zip_f = zipfile.ZipFile(file=zipfilename)
    for scenario in biogas.scenarios.keys():
        obj = biogas.Scenario(scenario=scenario)
        verify = RRS_solution_verify_list(obj=obj, zip_f=zip_f)
        check_excel_against_object(
            obj=obj, zip_f=zip_f, scenario=scenario, verify=verify)


@pytest.mark.slow
def test_Biogas_Small_RRS():
    from solution import biogas_small
    zipfilename = str(solutiondir.joinpath(
        'biogas_small', 'testdata', 'expected.zip'))
    zip_f = zipfile.ZipFile(file=zipfilename)
    for scenario in biogas_small.scenarios.keys():
        obj = biogas_small.Scenario(scenario=scenario)
        verify = RRS_solution_verify_list(obj=obj, zip_f=zip_f)
        check_excel_against_object(
            obj=obj, zip_f=zip_f, scenario=scenario, verify=verify)


@pytest.mark.slow
def test_Biomass_RRS():
    from solution import biomass
    zipfilename = str(solutiondir.joinpath(
        'biomass', 'testdata', 'expected.zip'))
    zip_f = zipfile.ZipFile(file=zipfilename)
    for scenario in biomass.scenarios.keys():
        obj = biomass.Scenario(scenario=scenario)
        verify = RRS_solution_verify_list(obj=obj, zip_f=zip_f)
        check_excel_against_object(
            obj=obj, zip_f=zip_f, scenario=scenario, verify=verify)


@pytest.mark.slow
def test_Bioplastic_RRS():
    from solution import bioplastic
    zipfilename = str(solutiondir.joinpath(
        'bioplastic', 'testdata', 'expected.zip'))
    zip_f = zipfile.ZipFile(file=zipfilename)
    for scenario in ['PDS1-33p2050-Feedstock Limit-385MMT (Book Ed.1)']:
        obj = bioplastic.Scenario(scenario=scenario)
        verify = RRS_solution_verify_list(obj=obj, zip_f=zip_f)
        check_excel_against_object(
            obj=obj, zip_f=zip_f, scenario=scenario, verify=verify)


@pytest.mark.slow
def test_BuildingAutomation_RRS():
    from solution import buildingautomation
    zipfilename = str(solutiondir.joinpath(
        'buildingautomation', 'testdata', 'expected.zip'))
    zip_f = zipfile.ZipFile(file=zipfilename)
    for scenario in buildingautomation.scenarios.keys():
        obj = buildingautomation.Scenario(scenario=scenario)
        verify = RRS_solution_verify_list(obj=obj, zip_f=zip_f)
        check_excel_against_object(
            obj=obj, zip_f=zip_f, scenario=scenario, verify=verify)


@pytest.mark.slow
def test_Carpooling_RRS():
    from solution import carpooling
    zipfilename = str(solutiondir.joinpath(
        'carpooling', 'testdata', 'expected.zip'))
    zip_f = zipfile.ZipFile(file=zipfilename)
    for scenario in carpooling.scenarios.keys():
        obj = carpooling.Scenario(scenario=scenario)
        verify = RRS_solution_verify_list(obj=obj, zip_f=zip_f)
        check_excel_against_object(
            obj=obj, zip_f=zip_f, scenario=scenario, verify=verify)


@pytest.mark.slow
def test_Composting_RRS():
    from solution import composting
    zipfilename = str(solutiondir.joinpath(
        'composting', 'testdata', 'expected.zip'))
    zip_f = zipfile.ZipFile(file=zipfilename)
    for scenario in composting.scenarios.keys():
        obj = composting.Scenario(scenario=scenario)
        verify = RRS_solution_verify_list(obj=obj, zip_f=zip_f)
        check_excel_against_object(
            obj=obj, zip_f=zip_f, scenario=scenario, verify=verify)


@pytest.mark.slow
def test_ConcentratedSolar_RRS():
    from solution import concentratedsolar
    zipfilename = str(solutiondir.joinpath(
        'concentratedsolar', 'testdata', 'expected.zip'))
    zip_f = zipfile.ZipFile(file=zipfilename)
    for scenario in concentratedsolar.scenarios.keys():
        obj = concentratedsolar.Scenario(scenario=scenario)
        verify = RRS_solution_verify_list(obj=obj, zip_f=zip_f)
        check_excel_against_object(
            obj=obj, zip_f=zip_f, scenario=scenario, verify=verify)


@pytest.mark.slow
def test_ConservationAgriculture_LAND():
    from solution import conservationagriculture
    zipfilename = str(solutiondir.joinpath(
        'conservationagriculture', 'testdata', 'expected.zip'))
    zip_f = zipfile.ZipFile(file=zipfilename)
    for scenario in conservationagriculture.scenarios.keys():
        obj = conservationagriculture.Scenario(scenario=scenario)
        verify = LAND_solution_verify_list(obj=obj, zip_f=zip_f)
        check_excel_against_object(
            obj=obj, zip_f=zip_f, scenario=scenario, verify=verify)


@pytest.mark.slow
def test_CoolRoofs_RRS():
    from solution import coolroofs
    zipfilename = str(solutiondir.joinpath(
        'coolroofs', 'testdata', 'expected.zip'))
    zip_f = zipfile.ZipFile(file=zipfilename)
    for scenario in coolroofs.scenarios.keys():
        obj = coolroofs.Scenario(scenario=scenario)
        verify = RRS_solution_verify_list(obj=obj, zip_f=zip_f)
        check_excel_against_object(
            obj=obj, zip_f=zip_f, scenario=scenario, verify=verify)


@pytest.mark.slow
def test_DistrictHeating_RRS():
    from solution import districtheating
    zipfilename = str(solutiondir.joinpath(
        'districtheating', 'testdata', 'expected.zip'))
    zip_f = zipfile.ZipFile(file=zipfilename)
    for scenario in districtheating.scenarios.keys():
        obj = districtheating.Scenario(scenario=scenario)
        verify = RRS_solution_verify_list(obj=obj, zip_f=zip_f)
        check_excel_against_object(
            obj=obj, zip_f=zip_f, scenario=scenario, verify=verify)


@pytest.mark.slow
def test_ElectricBikes_RRS():
    from solution import electricbikes
    zipfilename = str(solutiondir.joinpath(
        'electricbikes', 'testdata', 'expected.zip'))
    zip_f = zipfile.ZipFile(file=zipfilename)
    for scenario in electricbikes.scenarios.keys():
        obj = electricbikes.Scenario(scenario=scenario)
        verify = RRS_solution_verify_list(obj=obj, zip_f=zip_f)
        check_excel_against_object(
            obj=obj, zip_f=zip_f, scenario=scenario, verify=verify)


@pytest.mark.slow
def test_ElectricVehicles_RRS():
    from solution import electricvehicles
    zipfilename = str(solutiondir.joinpath(
        'electricvehicles', 'testdata', 'expected.zip'))
    zip_f = zipfile.ZipFile(file=zipfilename)
    for scenario in electricvehicles.scenarios.keys():
        obj = electricvehicles.Scenario(scenario=scenario)
        verify = RRS_solution_verify_list(obj=obj, zip_f=zip_f)
        check_excel_against_object(
            obj=obj, zip_f=zip_f, scenario=scenario, verify=verify)


@pytest.mark.slow
def test_FarmlandRestoration_LAND():
    from solution import farmlandrestoration
    zipfilename = str(solutiondir.joinpath(
        'farmlandrestoration', 'testdata', 'expected.zip'))
    zip_f = zipfile.ZipFile(file=zipfilename)
    for scenario in farmlandrestoration.scenarios.keys():
        obj = farmlandrestoration.Scenario(scenario=scenario)
        verify = LAND_solution_verify_list(obj=obj, zip_f=zip_f)
        check_excel_against_object(
            obj=obj, zip_f=zip_f, scenario=scenario, verify=verify)


@pytest.mark.slow
def test_ForestProtection_LAND():
    from solution import forestprotection
    zipfilename = str(solutiondir.joinpath(
        'forestprotection', 'testdata', 'expected.zip'))
    zip_f = zipfile.ZipFile(file=zipfilename)
    for scenario in forestprotection.scenarios.keys():
        obj = forestprotection.Scenario(scenario=scenario)
        verify = LAND_solution_verify_list(obj=obj, zip_f=zip_f)
        check_excel_against_object(
            obj=obj, zip_f=zip_f, scenario=scenario, verify=verify)


@pytest.mark.slow
def test_Geothermal_RRS():
    from solution import geothermal
    zipfilename = str(solutiondir.joinpath(
        'geothermal', 'testdata', 'expected.zip'))
    zip_f = zipfile.ZipFile(file=zipfilename)
    for scenario in geothermal.scenarios.keys():
        obj = geothermal.Scenario(scenario=scenario)
        verify = RRS_solution_verify_list(obj=obj, zip_f=zip_f)
        check_excel_against_object(
            obj=obj, zip_f=zip_f, scenario=scenario, verify=verify)


@pytest.mark.slow
def test_GrasslandProtection_LAND():
    from solution import grasslandprotection
    zipfilename = str(solutiondir.joinpath(
        'grasslandprotection', 'testdata', 'expected.zip'))
    zip_f = zipfile.ZipFile(file=zipfilename)
    for scenario in grasslandprotection.scenarios.keys():
        obj = grasslandprotection.Scenario(scenario=scenario)
        verify = LAND_solution_verify_list(obj=obj, zip_f=zip_f)
        check_excel_against_object(obj=obj, zip_f=zip_f, scenario=scenario, verify=verify)


@pytest.mark.slow
def test_GreenRoofs_RRS():
    from solution import greenroofs
    zipfilename = str(solutiondir.joinpath(
        'greenroofs', 'testdata', 'expected.zip'))
    zip_f = zipfile.ZipFile(file=zipfilename)
    for scenario in greenroofs.scenarios.keys():
        obj = greenroofs.Scenario(scenario=scenario)
        verify = RRS_solution_verify_list(obj=obj, zip_f=zip_f)
        check_excel_against_object(
            obj=obj, zip_f=zip_f, scenario=scenario, verify=verify)


@pytest.mark.slow
def test_HeatPumps_RRS():
    from solution import heatpumps
    zipfilename = str(solutiondir.joinpath(
        'heatpumps', 'testdata', 'expected.zip'))
    zip_f = zipfile.ZipFile(file=zipfilename)
    for scenario in heatpumps.scenarios.keys():
        obj = heatpumps.Scenario(scenario=scenario)
        verify = RRS_solution_verify_list(obj=obj, zip_f=zip_f)
        check_excel_against_object(
            obj=obj, zip_f=zip_f, scenario=scenario, verify=verify)


@pytest.mark.slow
def test_HighSpeedRail_RRS():
    from solution import highspeedrail
    zipfilename = str(solutiondir.joinpath(
        'highspeedrail', 'testdata', 'expected.zip'))
    zip_f = zipfile.ZipFile(file=zipfilename)
    for scenario in highspeedrail.scenarios.keys():
        obj = highspeedrail.Scenario(scenario=scenario)
        verify = RRS_solution_verify_list(obj=obj, zip_f=zip_f)
        check_excel_against_object(
            obj=obj, zip_f=zip_f, scenario=scenario, verify=verify)


@pytest.mark.slow
def test_HybridCars_RRS():
    from solution import hybridcars
    zipfilename = str(solutiondir.joinpath(
        'hybridcars', 'testdata', 'expected.zip'))
    zip_f = zipfile.ZipFile(file=zipfilename)
    for scenario in hybridcars.scenarios.keys():
        obj = hybridcars.Scenario(scenario=scenario)
        verify = RRS_solution_verify_list(obj=obj, zip_f=zip_f)
        check_excel_against_object(
            obj=obj, zip_f=zip_f, scenario=scenario, verify=verify)


@pytest.mark.slow
def test_ImprovedCookStoves_RRS():
    from solution import improvedcookstoves
    zipfilename = str(solutiondir.joinpath(
        'improvedcookstoves', 'testdata', 'expected.zip'))
    zip_f = zipfile.ZipFile(file=zipfilename)
    for scenario in improvedcookstoves.scenarios.keys():
        obj = improvedcookstoves.Scenario(scenario=scenario)
        verify = RRS_solution_verify_list(obj=obj, zip_f=zip_f)
        check_excel_against_object(
            obj=obj, zip_f=zip_f, scenario=scenario, verify=verify)


@pytest.mark.slow
def test_ImprovedRice_LAND():
    from solution import improvedrice
    zipfilename = str(solutiondir.joinpath(
        'improvedrice', 'testdata', 'expected.zip'))
    zip_f = zipfile.ZipFile(file=zipfilename)
    for scenario in improvedrice.scenarios.keys():
        obj = improvedrice.Scenario(scenario=scenario)
        verify = LAND_solution_verify_list(obj=obj, zip_f=zip_f)
        check_excel_against_object(
            obj=obj, zip_f=zip_f, scenario=scenario, verify=verify)


@pytest.mark.slow
def test_IndigenousPeoplesLand_LAND():
    from solution import indigenouspeoplesland
    zipfilename = str(solutiondir.joinpath(
        'indigenouspeoplesland', 'testdata', 'expected.zip'))
    zip_f = zipfile.ZipFile(file=zipfilename)
    for scenario in indigenouspeoplesland.scenarios.keys():
        obj = indigenouspeoplesland.Scenario(scenario=scenario)
        verify = LAND_solution_verify_list(obj=obj, zip_f=zip_f)
        check_excel_against_object(
            obj=obj, zip_f=zip_f, scenario=scenario, verify=verify)


@pytest.mark.slow
def test_InstreamHydro_RRS():
    from solution import instreamhydro
    zipfilename = str(solutiondir.joinpath(
        'instreamhydro', 'testdata', 'expected.zip'))
    zip_f = zipfile.ZipFile(file=zipfilename)
    for scenario in instreamhydro.scenarios.keys():
        obj = instreamhydro.Scenario(scenario=scenario)
        verify = RRS_solution_verify_list(obj=obj, zip_f=zip_f)
        check_excel_against_object(
            obj=obj, zip_f=zip_f, scenario=scenario, verify=verify)


@pytest.mark.slow
def test_Insulation_RRS():
    from solution import insulation
    zipfilename = str(solutiondir.joinpath(
        'insulation', 'testdata', 'expected.zip'))
    zip_f = zipfile.ZipFile(file=zipfilename)
    for scenario in insulation.scenarios.keys():
        obj = insulation.Scenario(scenario=scenario)
        verify = RRS_solution_verify_list(obj=obj, zip_f=zip_f)
        check_excel_against_object(
            obj=obj, zip_f=zip_f, scenario=scenario, verify=verify)


@pytest.mark.slow
def test_IrrigationEfficiency_LAND():
    from solution import irrigationefficiency
    zipfilename = str(solutiondir.joinpath(
        'irrigationefficiency', 'testdata', 'expected.zip'))
    zip_f = zipfile.ZipFile(file=zipfilename)
    for scenario in irrigationefficiency.scenarios.keys():
        obj = irrigationefficiency.Scenario(scenario=scenario)
        verify = LAND_solution_verify_list(obj=obj, zip_f=zip_f)
        check_excel_against_object(
            obj=obj, zip_f=zip_f, scenario=scenario, verify=verify)


@pytest.mark.slow
def test_LandfillMethane_RRS():
    from solution import landfillmethane
    zipfilename = str(solutiondir.joinpath(
        'landfillmethane', 'testdata', 'expected.zip'))
    zip_f = zipfile.ZipFile(file=zipfilename)
    for scenario in landfillmethane.scenarios.keys():
        obj = landfillmethane.Scenario(scenario=scenario)
        verify = RRS_solution_verify_list(obj=obj, zip_f=zip_f)
        check_excel_against_object(
            obj=obj, zip_f=zip_f, scenario=scenario, verify=verify)


@pytest.mark.slow
def test_LEDCommercialLighting_RRS():
    from solution import leds_commercial
    zipfilename = str(solutiondir.joinpath(
        'leds_commercial', 'testdata', 'expected.zip'))
    zip_f = zipfile.ZipFile(file=zipfilename)
    for scenario in leds_commercial.scenarios.keys():
        obj = leds_commercial.Scenario(scenario=scenario)
        verify = RRS_solution_verify_list(obj=obj, zip_f=zip_f)
        check_excel_against_object(
            obj=obj, zip_f=zip_f, scenario=scenario, verify=verify)


@pytest.mark.slow
def test_LEDResidentialLighting_RRS():
    from solution import leds_residential
    zipfilename = str(solutiondir.joinpath(
        'leds_residential', 'testdata', 'expected.zip'))
    zip_f = zipfile.ZipFile(file=zipfilename)
    for scenario in leds_residential.scenarios.keys():
        obj = leds_residential.Scenario(scenario=scenario)
        verify = RRS_solution_verify_list(obj=obj, zip_f=zip_f)
        check_excel_against_object(
            obj=obj, zip_f=zip_f, scenario=scenario, verify=verify)


@pytest.mark.slow
def test_ManagedGrazing_LAND():
    from solution import managedgrazing
    zipfilename = str(solutiondir.joinpath(
        'managedgrazing', 'testdata', 'expected.zip'))
    zip_f = zipfile.ZipFile(file=zipfilename)
    for scenario in managedgrazing.scenarios.keys():
        obj = managedgrazing.Scenario(scenario=scenario)
        verify = LAND_solution_verify_list(obj=obj, zip_f=zip_f)
        check_excel_against_object(
            obj=obj, zip_f=zip_f, scenario=scenario, verify=verify)


@pytest.mark.slow
def test_MangroveRestoration_LAND():
    from solution import mangroverestoration
    zipfilename = str(solutiondir.joinpath(
        'mangroverestoration', 'testdata', 'expected.zip'))
    zip_f = zipfile.ZipFile(file=zipfilename)
    for scenario in mangroverestoration.scenarios.keys():
        obj = mangroverestoration.Scenario(scenario=scenario)
        verify = LAND_solution_verify_list(obj=obj, zip_f=zip_f)
        check_excel_against_object(
            obj=obj, zip_f=zip_f, scenario=scenario, verify=verify)


@pytest.mark.slow
def test_MassTransit_RRS():
    from solution import masstransit
    zipfilename = str(solutiondir.joinpath(
        'masstransit', 'testdata', 'expected.zip'))
    zip_f = zipfile.ZipFile(file=zipfilename)
    for scenario in masstransit.scenarios.keys():
        obj = masstransit.Scenario(scenario=scenario)
        verify = RRS_solution_verify_list(obj=obj, zip_f=zip_f)
        check_excel_against_object(
            obj=obj, zip_f=zip_f, scenario=scenario, verify=verify)


@pytest.mark.slow
def test_MicroWind_RRS():
    from solution import microwind
    zipfilename = str(solutiondir.joinpath(
        'microwind', 'testdata', 'expected.zip'))
    zip_f = zipfile.ZipFile(file=zipfilename)
    for scenario in microwind.scenarios.keys():
        obj = microwind.Scenario(scenario=scenario)
        verify = RRS_solution_verify_list(obj=obj, zip_f=zip_f)
        # Drawdown 2020 version of MicroWind rearranged the entire Adoption Data tab. Since
        # none of the regions actually has any data and the World region is adequately tested
        # by later stages of the model, we just skip checking it.
        del verify['Adoption Data']
        check_excel_against_object(
            obj=obj, zip_f=zip_f, scenario=scenario, verify=verify)


@pytest.mark.slow
def test_MultistrataAgroforestry_LAND():
    from solution import multistrataagroforestry
    zipfilename = str(solutiondir.joinpath(
        'multistrataagroforestry', 'testdata', 'expected.zip'))
    zip_f = zipfile.ZipFile(file=zipfilename)
    for scenario in multistrataagroforestry.scenarios.keys():
        obj = multistrataagroforestry.Scenario(scenario=scenario)
        verify = LAND_solution_verify_list(obj=obj, zip_f=zip_f)
        check_excel_against_object(
            obj=obj, zip_f=zip_f, scenario=scenario, verify=verify)


@pytest.mark.slow
def test_Nuclear_RRS():
    from solution import nuclear
    zipfilename = str(solutiondir.joinpath(
        'nuclear', 'testdata', 'expected.zip'))
    zip_f = zipfile.ZipFile(file=zipfilename)
    for scenario in nuclear.scenarios.keys():
        obj = nuclear.Scenario(scenario=scenario)
        verify = RRS_solution_verify_list(obj=obj, zip_f=zip_f)
        check_excel_against_object(
            obj=obj, zip_f=zip_f, scenario=scenario, verify=verify)


@pytest.mark.slow
def test_NutrientManagement_LAND():
    from solution import nutrientmanagement
    zipfilename = str(solutiondir.joinpath(
        'nutrientmanagement', 'testdata', 'expected.zip'))
    zip_f = zipfile.ZipFile(file=zipfilename)
    for scenario in nutrientmanagement.scenarios.keys():
        obj = nutrientmanagement.Scenario(scenario=scenario)
        verify = LAND_solution_verify_list(obj=obj, zip_f=zip_f)
        check_excel_against_object(
            obj=obj, zip_f=zip_f, scenario=scenario, verify=verify)


@pytest.mark.slow
def test_OffshoreWind_RRS():
    from solution import offshorewind
    zipfilename = str(solutiondir.joinpath(
        'offshorewind', 'testdata', 'expected.zip'))
    zip_f = zipfile.ZipFile(file=zipfilename)
    for scenario in offshorewind.scenarios.keys():
        obj = offshorewind.Scenario(scenario=scenario)
        verify = RRS_solution_verify_list(obj=obj, zip_f=zip_f)
        check_excel_against_object(
            obj=obj, zip_f=zip_f, scenario=scenario, verify=verify)


@pytest.mark.slow
def test_OnshoreWind_RRS():
    from solution import onshorewind
    zipfilename = str(solutiondir.joinpath(
        'onshorewind', 'testdata', 'expected.zip'))
    zip_f = zipfile.ZipFile(file=zipfilename)
    for scenario in onshorewind.scenarios.keys():
        obj = onshorewind.Scenario(scenario=scenario)
        verify = RRS_solution_verify_list(obj=obj, zip_f=zip_f)
        check_excel_against_object(
            obj=obj, zip_f=zip_f, scenario=scenario, verify=verify)


@pytest.mark.slow
def test_Peatlands_LAND():
    from solution import peatlands
    zipfilename = str(solutiondir.joinpath(
        'peatlands', 'testdata', 'expected.zip'))
    zip_f = zipfile.ZipFile(file=zipfilename)
    for scenario in peatlands.scenarios.keys():
        obj = peatlands.Scenario(scenario=scenario)
        verify = LAND_solution_verify_list(obj=obj, zip_f=zip_f)
        check_excel_against_object(
            obj=obj, zip_f=zip_f, scenario=scenario, verify=verify)


@pytest.mark.slow
def test_PerennialBioenergy_LAND():
    from solution import perennialbioenergy
    zipfilename = str(solutiondir.joinpath(
        'perennialbioenergy', 'testdata', 'expected.zip'))
    zip_f = zipfile.ZipFile(file=zipfilename)
    for scenario in perennialbioenergy.scenarios.keys():
        obj = perennialbioenergy.Scenario(scenario=scenario)
        verify = LAND_solution_verify_list(obj=obj, zip_f=zip_f)
        check_excel_against_object(
            obj=obj, zip_f=zip_f, scenario=scenario, verify=verify)


@pytest.mark.slow
def test_RecycledPaper_RRS():
    from solution import recycledpaper
    zipfilename = str(solutiondir.joinpath(
        'recycledpaper', 'testdata', 'expected.zip'))
    zip_f = zipfile.ZipFile(file=zipfilename)
    for scenario in recycledpaper.scenarios.keys():
        obj = recycledpaper.Scenario(scenario=scenario)
        verify = RRS_solution_verify_list(obj=obj, zip_f=zip_f)
        check_excel_against_object(
            obj=obj, zip_f=zip_f, scenario=scenario, verify=verify)


@pytest.mark.slow
def test_RecycledPlastics_RRS():
    from solution import recycledplastics
    zipfilename = str(solutiondir.joinpath(
        'recycledplastics', 'testdata', 'expected.zip'))
    zip_f = zipfile.ZipFile(file=zipfilename)
    for scenario in recycledplastics.scenarios.keys():
        obj = recycledplastics.Scenario(scenario=scenario)
        verify = RRS_solution_verify_list(obj=obj, zip_f=zip_f)
        check_excel_against_object(
            obj=obj, zip_f=zip_f, scenario=scenario, verify=verify)


@pytest.mark.slow
def test_Refrigerants_RRS():
    from solution import refrigerants
    zipfilename = str(solutiondir.joinpath(
        'refrigerants', 'testdata', 'expected.zip'))
    zip_f = zipfile.ZipFile(file=zipfilename)
    for scenario in refrigerants.scenarios.keys():
        obj = refrigerants.Scenario(scenario=scenario)
        verify = RRS_solution_verify_list(obj=obj, zip_f=zip_f)
        check_excel_against_object(
            obj=obj, zip_f=zip_f, scenario=scenario, verify=verify)


@pytest.mark.slow
def test_RegenerativeAgriculture_LAND():
    from solution import regenerativeagriculture
    zipfilename = str(solutiondir.joinpath(
        'regenerativeagriculture', 'testdata', 'expected.zip'))
    zip_f = zipfile.ZipFile(file=zipfilename)
    for scenario in regenerativeagriculture.scenarios.keys():
        obj = regenerativeagriculture.Scenario(scenario=scenario)
        verify = LAND_solution_verify_list(obj=obj, zip_f=zip_f)
        check_excel_against_object(
            obj=obj, zip_f=zip_f, scenario=scenario, verify=verify)


@pytest.mark.slow
def test_ResidentialGlass_RRS(scenario_skip=None, test_skip=None, test_only=None):
    from solution import residentialglass
    zipfilename = str(solutiondir.joinpath(
        'residentialglass', 'testdata', 'expected.zip'))
    zip_f = zipfile.ZipFile(file=zipfilename)
    for (i, scenario) in enumerate(residentialglass.scenarios.keys()):
        if scenario_skip and i in scenario_skip:
            print(f"   *** Skipping scenario {scenario}")
            continue
        obj = residentialglass.Scenario(scenario=scenario)
        verify = RRS_solution_verify_list(obj=obj, zip_f=zip_f)
        check_excel_against_object(
            obj=obj, zip_f=zip_f, scenario=scenario, verify=verify, test_skip=test_skip, test_only=test_only)


@pytest.mark.slow
def test_RiceIntensification_LAND():
    from solution import riceintensification
    zipfilename = str(solutiondir.joinpath(
        'riceintensification', 'testdata', 'expected.zip'))
    zip_f = zipfile.ZipFile(file=zipfilename)
    for scenario in riceintensification.scenarios.keys():
        obj = riceintensification.Scenario(scenario=scenario)
        verify = LAND_solution_verify_list(obj=obj, zip_f=zip_f)
        check_excel_against_object(
            obj=obj, zip_f=zip_f, scenario=scenario, verify=verify)


@pytest.mark.slow
def test_Ships_RRS():
    from solution import ships
    zipfilename = str(solutiondir.joinpath(
        'ships', 'testdata', 'expected.zip'))
    zip_f = zipfile.ZipFile(file=zipfilename)
    for scenario in ships.scenarios.keys():
        obj = ships.Scenario(scenario=scenario)
        verify = RRS_solution_verify_list(obj=obj, zip_f=zip_f)
        check_excel_against_object(
            obj=obj, zip_f=zip_f, scenario=scenario, verify=verify)


@pytest.mark.slow
def test_Silvopasture_LAND():
    from solution import silvopasture
    zipfilename = str(solutiondir.joinpath(
        'silvopasture', 'testdata', 'expected.zip'))
    zip_f = zipfile.ZipFile(file=zipfilename)
    for scenario in silvopasture.scenarios.keys():
        obj = silvopasture.Scenario(scenario=scenario)
        verify = LAND_solution_verify_list(obj=obj, zip_f=zip_f)
        del verify['CH4 Calcs']
        check_excel_against_object(
            obj=obj, zip_f=zip_f, scenario=scenario, verify=verify)


@pytest.mark.slow
def test_SmartGlass_RRS():
    from solution import smartglass
    zipfilename = str(solutiondir.joinpath(
        'smartglass', 'testdata', 'expected.zip'))
    zip_f = zipfile.ZipFile(file=zipfilename)
    for scenario in smartglass.scenarios.keys():
        obj = smartglass.Scenario(scenario=scenario)
        verify = RRS_solution_verify_list(obj=obj, zip_f=zip_f)
        check_excel_against_object(
            obj=obj, zip_f=zip_f, scenario=scenario, verify=verify)


@pytest.mark.slow
def test_SmartThermostats_RRS():
    from solution import smartthermostats
    zipfilename = str(solutiondir.joinpath(
        'smartthermostats', 'testdata', 'expected.zip'))
    zip_f = zipfile.ZipFile(file=zipfilename)
    for scenario in smartthermostats.scenarios.keys():
        obj = smartthermostats.Scenario(scenario=scenario)
        verify = RRS_solution_verify_list(obj=obj, zip_f=zip_f)
        check_excel_against_object(
            obj=obj, zip_f=zip_f, scenario=scenario, verify=verify)


@pytest.mark.slow
def test_SolarHotWater_RRS():
    from solution import solarhotwater
    zipfilename = str(solutiondir.joinpath(
        'solarhotwater', 'testdata', 'expected.zip'))
    zip_f = zipfile.ZipFile(file=zipfilename)
    # Need to figure out how to handle 'Aggressive, High Growth, early' source in
    # PDS CustomAdoption, which varies according to data coming from UnitAdoption.
    # The checked-in CSV file is a snapshot of the first scenario values.
    for scenario in ['PDS1-25p2050-Low of Custom Scen. (Book Ed.1)']:
        obj = solarhotwater.Scenario(scenario=scenario)
        verify = RRS_solution_verify_list(obj=obj, zip_f=zip_f)
        check_excel_against_object(
            obj=obj, zip_f=zip_f, scenario=scenario, verify=verify)


@pytest.mark.slow
def test_SolarRooftop_RRS():
    from solution import solarpvroof
    zipfilename = str(solutiondir.joinpath(
        'solarpvroof', 'testdata', 'expected.zip'))
    zip_f = zipfile.ZipFile(file=zipfilename)
    for scenario in solarpvroof.scenarios.keys():
        obj = solarpvroof.Scenario(scenario=scenario)
        verify = RRS_solution_verify_list(obj=obj, zip_f=zip_f)
        check_excel_against_object(
            obj=obj, zip_f=zip_f, scenario=scenario, verify=verify)


@pytest.mark.slow
def test_SolarPVUtility_RRS():
    from solution import solarpvutil
    zipfilename = str(solutiondir.joinpath(
        'solarpvutil', 'testdata', 'expected.zip'))
    zip_f = zipfile.ZipFile(file=zipfilename)
    for scenario in solarpvutil.scenarios.keys():
        obj = solarpvutil.Scenario(scenario=scenario)
        verify = RRS_solution_verify_list(obj=obj, zip_f=zip_f)
        check_excel_against_object(
            obj=obj, zip_f=zip_f, scenario=scenario, verify=verify)


@pytest.mark.slow
def test_Telepresence_RRS():
    from solution import telepresence
    zipfilename = str(solutiondir.joinpath(
        'telepresence', 'testdata', 'expected.zip'))
    zip_f = zipfile.ZipFile(file=zipfilename)
    for scenario in telepresence.scenarios.keys():
        obj = telepresence.Scenario(scenario=scenario)
        verify = RRS_solution_verify_list(obj=obj, zip_f=zip_f)
        check_excel_against_object(
            obj=obj, zip_f=zip_f, scenario=scenario, verify=verify)


@pytest.mark.slow
def test_TemperateForests_LAND():
    from solution import temperateforests
    zipfilename = str(solutiondir.joinpath(
        'temperateforests', 'testdata', 'expected.zip'))
    zip_f = zipfile.ZipFile(file=zipfilename)
    for scenario, ac in temperateforests.scenarios.items():
        obj = temperateforests.Scenario(scenario=scenario)
        verify = LAND_solution_verify_list(obj=obj, zip_f=zip_f)
        check_excel_against_object(
            obj=obj, zip_f=zip_f, scenario=scenario, verify=verify)


@pytest.mark.slow
def test_TreeIntercropping_LAND():
    from solution import treeintercropping
    zipfilename = str(solutiondir.joinpath(
        'treeintercropping', 'testdata', 'expected.zip'))
    zip_f = zipfile.ZipFile(file=zipfilename)
    for scenario in treeintercropping.scenarios.keys():
        obj = treeintercropping.Scenario(scenario=scenario)
        verify = LAND_solution_verify_list(obj=obj, zip_f=zip_f)
        check_excel_against_object(
            obj=obj, zip_f=zip_f, scenario=scenario, verify=verify)


@pytest.mark.slow
def test_Trains_RRS():
    from solution import trains
    zipfilename = str(solutiondir.joinpath(
        'trains', 'testdata', 'expected.zip'))
    zip_f = zipfile.ZipFile(file=zipfilename)
    for scenario in trains.scenarios.keys():
        obj = trains.Scenario(scenario=scenario)
        verify = RRS_solution_verify_list(obj=obj, zip_f=zip_f)
        check_excel_against_object(
            obj=obj, zip_f=zip_f, scenario=scenario, verify=verify)


@pytest.mark.slow
def test_TropicalForests_LAND():
    from solution import tropicalforests
    zipfilename = str(solutiondir.joinpath(
        'tropicalforests', 'testdata', 'expected.zip'))
    zip_f = zipfile.ZipFile(file=zipfilename)
    for scenario, ac in tropicalforests.scenarios.items():
        obj = tropicalforests.Scenario(scenario=scenario)
        verify = LAND_solution_verify_list(obj=obj, zip_f=zip_f)
        check_excel_against_object(
            obj=obj, zip_f=zip_f, scenario=scenario, verify=verify)


@pytest.mark.slow
def test_TropicalTreeStaples_LAND():
    from solution import tropicaltreestaples
    zipfilename = str(solutiondir.joinpath(
        'tropicaltreestaples', 'testdata', 'expected.zip'))
    zip_f = zipfile.ZipFile(file=zipfilename)
    for scenario in tropicaltreestaples.scenarios.keys():
        obj = tropicaltreestaples.Scenario(scenario=scenario)
        verify = LAND_solution_verify_list(obj=obj, zip_f=zip_f)
        check_excel_against_object(
            obj=obj, zip_f=zip_f, scenario=scenario, verify=verify)


@pytest.mark.slow
def test_Trucks_RRS():
    from solution import trucks
    zipfilename = str(solutiondir.joinpath(
        'trucks', 'testdata', 'expected.zip'))
    zip_f = zipfile.ZipFile(file=zipfilename)
    for scenario in trucks.scenarios.keys():
        obj = trucks.Scenario(scenario=scenario)
        verify = RRS_solution_verify_list(obj=obj, zip_f=zip_f)
        check_excel_against_object(
            obj=obj, zip_f=zip_f, scenario=scenario, verify=verify)


@pytest.mark.slow
def test_WalkableCities_RRS():
    from solution import walkablecities
    zipfilename = str(solutiondir.joinpath(
        'walkablecities', 'testdata', 'expected.zip'))
    zip_f = zipfile.ZipFile(file=zipfilename)
    for scenario in walkablecities.scenarios.keys():
        obj = walkablecities.Scenario(scenario=scenario)
        verify = RRS_solution_verify_list(obj=obj, zip_f=zip_f)
        check_excel_against_object(
            obj=obj, zip_f=zip_f, scenario=scenario, verify=verify)


@pytest.mark.slow
def test_WasteToEnergy_RRS():
    from solution import wastetoenergy
    zipfilename = str(solutiondir.joinpath(
        'wastetoenergy', 'testdata', 'expected.zip'))
    zip_f = zipfile.ZipFile(file=zipfilename)
    for scenario in wastetoenergy.scenarios.keys():
        obj = wastetoenergy.Scenario(scenario=scenario)
        verify = RRS_solution_verify_list(obj=obj, zip_f=zip_f)
        check_excel_against_object(
            obj=obj, zip_f=zip_f, scenario=scenario, verify=verify)


@pytest.mark.slow
def test_WaterDistribution_RRS():
    from solution import waterdistribution
    zipfilename = str(solutiondir.joinpath(
        'waterdistribution', 'testdata', 'expected.zip'))
    zip_f = zipfile.ZipFile(file=zipfilename)
    for scenario in waterdistribution.scenarios.keys():
        obj = waterdistribution.Scenario(scenario=scenario)
        verify = RRS_solution_verify_list(obj=obj, zip_f=zip_f)
        check_excel_against_object(
            obj=obj, zip_f=zip_f, scenario=scenario, verify=verify)


@pytest.mark.slow
def test_WaterEfficiency_RRS():
    from solution import waterefficiency
    zipfilename = str(solutiondir.joinpath(
        'waterefficiency', 'testdata', 'expected.zip'))
    zip_f = zipfile.ZipFile(file=zipfilename)
    for scenario in waterefficiency.scenarios.keys():
        obj = waterefficiency.Scenario(scenario=scenario)
        verify = RRS_solution_verify_list(obj=obj, zip_f=zip_f)
        check_excel_against_object(
            obj=obj, zip_f=zip_f, scenario=scenario, verify=verify)


@pytest.mark.slow
def test_WaveAndTidal_RRS(scenario_skip=None, test_skip=None, test_only=None):
    from solution import waveandtidal
    zipfilename = str(solutiondir.joinpath(
        'waveandtidal', 'testdata', 'expected.zip'))
    zip_f = zipfile.ZipFile(file=zipfilename)
    for (i, scenario) in enumerate(waveandtidal.scenarios.keys()):
        if scenario_skip and i in scenario_skip:
            print(f"   *** Skipping scenario {scenario}")
            continue
        obj = waveandtidal.Scenario(scenario=scenario)
        verify = RRS_solution_verify_list(obj=obj, zip_f=zip_f)
        check_excel_against_object(
            obj=obj, zip_f=zip_f, scenario=scenario, verify=verify, test_skip=test_skip, test_only=test_only)


@pytest.mark.slow
def test_WomenSmallholders_LAND(scenario_skip=None, test_skip=None, test_only=None):
    from solution import womensmallholders
    zipfilename = str(solutiondir.joinpath(
        'womensmallholders', 'testdata', 'expected.zip'))
    zip_f = zipfile.ZipFile(file=zipfilename)
    for (i, scenario) in enumerate(womensmallholders.scenarios.keys()):
        if scenario_skip and i in scenario_skip:
            print(f"   *** Skipping scenario {scenario}")
            continue
        obj = womensmallholders.Scenario(scenario=scenario)
        verify = LAND_solution_verify_list(obj=obj, zip_f=zip_f)
        check_excel_against_object(
            obj=obj, zip_f=zip_f, scenario=scenario, verify=verify, test_skip=test_skip, test_only=test_only)


@pytest.mark.slow
def test_PeatlandRestoration_LAND(scenario_skip=None, test_skip=None, test_only=None):
    from solution import peatlandrestoration
    zipfilename = str(solutiondir.joinpath(
        'peatlandrestoration', 'testdata', 'expected.zip'))
    zip_f = zipfile.ZipFile(file=zipfilename)
    for (i, scenario) in enumerate(peatlandrestoration.scenarios.keys()):
        if scenario_skip and i in scenario_skip:
            print(f"   *** Skipping scenario {scenario}")
            continue
        obj = peatlandrestoration.Scenario(scenario=scenario)
        verify = LAND_solution_verify_list(obj=obj, zip_f=zip_f)
        check_excel_against_object(
            obj=obj, zip_f=zip_f, scenario=scenario, verify=verify, test_skip=test_skip, test_only=test_only)<|MERGE_RESOLUTION|>--- conflicted
+++ resolved
@@ -835,10 +835,6 @@
         if sheetname in name:
             zip_csv_f = zip_f.open(name=name)
             (col, row) = cell_to_offsets(cell)
-<<<<<<< HEAD
-=======
-
->>>>>>> 856b6026
             try:
                 wb = openpyxl.load_workbook(zip_csv_f, data_only=True)
                 df = pd.read_excel(wb, header=None, index_col=None, usecols=[col], skiprows=row, nrows=1,
