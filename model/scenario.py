--- conflicted
+++ resolved
@@ -173,9 +173,6 @@
     
     # Common top-level functionality
     # Key Results
-<<<<<<< HEAD
-    def marginal_first_cost(self, year=2050):
-=======
     def adoption_unit_increase(self, year=None, region='World'):
         if year is None:
             year = self.ac.report_end_year
@@ -187,7 +184,6 @@
             year = self.ac.report_end_year
         if self.ac.soln_lifetime_replacement == 0.0 or self.ac.conv_lifetime_replacement == 0.0:
             return 0.0
->>>>>>> 8b6e1ebe
         return (self.fc.soln_pds_annual_world_first_cost().loc[:year].sum()-
             self.fc.soln_ref_annual_world_first_cost().loc[:year].sum()-
             self.fc.conv_ref_annual_world_first_cost().loc[:year].sum()
@@ -212,9 +208,12 @@
             return 0.0
         return self.oc.soln_marginal_operating_cost_savings().sum() / 1e9
 
-<<<<<<< HEAD
-    def cumulative_emissions_reduced(self, year=2050, region='World'):
-        return self.c2.co2eq_mmt_reduced().loc[2020:year, region].sum() / 1e3
+    def cumulative_emissions_reduced(self, start_year=None, end_year=None, region='World'):
+        if start_year is None:
+            start_year = self.ac.report_start_year
+        if end_year is None:
+            end_year = self.ac.report_end_year
+        return self.c2.co2eq_mmt_reduced().loc[start_year:end_year, region].sum() / 1e3
 
     # Integration support.  This is limited and hacky at this time.
 
@@ -300,14 +299,6 @@
             ac_data['soln_pds_adoption_basis'] = 'Fully Customized PDS'
             ac_data['soln_pds_adoption_custom_name'] = new_adoption_name
             (cls.scenario_path()/"ac"/new_scenario_file).write_text(json.dumps(ac_data,indent=2), encoding="utf-8") 
-=======
-    def cumulative_emissions_reduced(self, start_year=None, end_year=None, region='World'):
-        if start_year is None:
-            start_year = self.ac.report_start_year
-        if end_year is None:
-            end_year = self.ac.report_end_year
-        return self.c2.co2eq_mmt_reduced().loc[start_year:end_year, region].sum() / 1e3
->>>>>>> 8b6e1ebe
 
 
 class RRSScenario(Scenario):
@@ -374,26 +365,6 @@
         
     def adoption_limit(self):
         return self.tm.pds_tam_per_region()
-<<<<<<< HEAD
-
-    def get_key_results(self, year=2050, region='World'):
-        return {'implementation_unit_adoption_increase': self.implementation_unit_adoption_increase(year=year),
-                'functional_unit_adoption_increase': self.functional_unit_adoption_increase(year=year),
-                'marginal_first_cost': self.marginal_first_cost(year=year),
-                'net_operating_savings': self.net_operating_savings(year=year),
-                'lifetime_operating_savings': self.lifetime_operating_savings(),
-                'cumulative_emissions_reduced': self.cumulative_emissions_reduced(year=year, region=region)}
-
-    def implementation_unit_adoption_increase(self, year=2050, region='World'):
-        return (self.ht.soln_pds_funits_adopted().loc[year][region] / self.ac.soln_avg_annual_use - 
-            self.ht.soln_ref_funits_adopted().loc[year][region] / self.ac.soln_avg_annual_use)
-
-    def functional_unit_adoption_increase(self, year=2050, region='World'):
-        return (self.ht.soln_pds_funits_adopted().loc[year] - 
-                self.ht.soln_ref_funits_adopted().loc[year]
-                )[region]
-=======
->>>>>>> 8b6e1ebe
 
     def get_key_results(self):
         return {'implementation_unit_adoption_increase': self.implementation_unit_adoption_increase(),
@@ -423,24 +394,6 @@
     def adoption_limit(self):
         return self.tla_per_region
 
-<<<<<<< HEAD
-    def get_key_results(self, year=2050, region='World'):
-        return {'adoption_unit_increase': self.adoption_unit_increase(year=year),
-                'marginal_first_cost': self.marginal_first_cost(year=year),
-                'net_operating_savings': self.net_operating_savings(year=year),
-                'lifetime_operating_savings': self.lifetime_operating_savings(),
-                'cumulative_emissions_reduced': self.cumulative_emissions_reduced(year=year, region=region),
-                'total_additional_co2eq_sequestered': self.total_additional_co2eq_sequestered(year)}
-        
-    def adoption_unit_increase(self, year=2050, region='World'):
-        return (self.ht.soln_pds_funits_adopted().loc[year][region]  - 
-                self.ht.soln_ref_funits_adopted().loc[year][region])
-
-    def total_additional_co2eq_sequestered(self, year=2050):
-        # farmlandrestoration starts in year 2021 in Advanced Control excel
-        # Not sure if this is a bug or intended. Excel also says it should start at 2020
-        return (self.c2.co2_sequestered_global().loc[2021:year,'All'] / 1000).sum()
-=======
     def get_key_results(self):
         return {'adoption_unit_increase': self.adoption_unit_increase(),
                 'marginal_first_cost': self.marginal_first_cost(),
@@ -456,7 +409,6 @@
             end_year = self.ac.report_end_year
 
         return (self.c2.co2_sequestered_global().loc[2021:end_year,'All'] / 1000).sum()
->>>>>>> 8b6e1ebe
 
 
 def integration_version(filename):
