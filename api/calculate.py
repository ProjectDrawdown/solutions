--- conflicted
+++ resolved
@@ -80,11 +80,7 @@
       tasks.append(calc(constructors[constructor][0], name, hashed_json_input, technology))
     else:
       # Inputs have not changed for technology
-<<<<<<< HEAD
       key_list.append([technology, name, hashed_json_input, False])
-=======
-      key_list.append([technology, name, hashed_json_input, {}])
->>>>>>> 05105a04
       json_cached_results.append(json.loads(cached_result))
   return [tasks, key_list, json_cached_results]
 
@@ -100,20 +96,9 @@
         prev_tech_result = list(filter(lambda result: result['technology_full'] == json_result['name'], prev_results['results']))[0]
         prev_cached_json_result = json.loads(await cache.get(prev_tech_result['hash']))
         # do diff
-<<<<<<< HEAD
         delta = DeepDiff(json_result, prev_cached_json_result, ignore_order=True)
         await cache.set(f'delta-{key_hash}', json.dumps(delta))
         key_list.append([tech, json_result['name'], key_hash, True])
-=======
-
-        print('\n')
-        print(prev_tech_result['hash'])
-        print(key_hash)
-        print('\n')
-
-        ddiff = DeepDiff(json_result, prev_cached_json_result, ignore_order=True)
-        key_list.append([tech, json_result['name'], key_hash, ddiff])
->>>>>>> 05105a04
       else:
         key_list.append([tech, json_result['name'], key_hash, False])
   return [json_results, key_list]
