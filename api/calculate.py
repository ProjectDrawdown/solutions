from typing import Optional, Dict, Any, List
import asyncio
import json
import re
import hashlib
from fastapi import HTTPException, WebSocket
from pandas import DataFrame, Series
from deepdiff import DeepDiff
import concurrent.futures

from model.data_handler import DataHandler
from solution import factory, factory_2

from api.config import AioWrap, get_projection_path, get_settings
from api.queries.workbook_queries import workbook_by_id
from api.transform import rehydrate_legacy_json
from api.db.models import Workbook

import cProfile
import pstats
import io

import ntpath
import pathlib

settings = get_settings()

def map_to_json(mapping):
  if mapping is None:
    return None
  if isinstance(mapping, pathlib.PosixPath):
    return mapping.name
  elif isinstance(mapping, str):
    return ntpath.basename(mapping)
  elif isinstance(mapping, dict):
    return dict(map(lambda key: (key, map_to_json(mapping[key])), mapping))

def to_json(scenario, regions):
    json_data = dict()
    instance_vars = vars(scenario).keys()
    metadata = {}

    if getattr(scenario, 'ad', None):
      metadata['ad_data_sources'] = map_to_json(getattr(scenario.ad, 'data_sources', None))
    if getattr(scenario, 'tm', None):
      metadata['tam_pds_data_sources'] = map_to_json(getattr(scenario.tm, 'tam_pds_data_sources', None))
      metadata['tam_ref_data_sources'] = map_to_json(getattr(scenario.tm, 'tam_ref_data_sources', None))
    if getattr(scenario, 'pds_ca', None):
      metadata['pds_ca_data_sources'] = map_to_json(getattr(scenario.pds_ca, 'data_sources', None))
    if getattr(scenario, 'ref_ca', None):
      metadata['ref_ca_data_sources'] = map_to_json(getattr(scenario.ref_ca, 'data_sources', None))

<<<<<<< HEAD

    if getattr(scenario, 'ua'):
      j = json.loads(scenario.ua.soln_ref_funits_adopted.to_json())
      json_data['soln_ref_funits_adopted'] = { region: j[region] for region in regions }
      j = json.loads(scenario.ua.soln_pds_funits_adopted.to_json())
      json_data['soln_pds_funits_adopted'] = { region: j[region] for region in regions }
      j = json.loads(scenario.ua.ref_tam_per_region.to_json())
      json_data['ref_total_adoption_units'] = { region: j[region] for region in regions }
      j = json.loads(scenario.ua.pds_tam_per_region.to_json())
      json_data['pds_total_adoption_units'] = { region: j[region] for region in regions }
      j = json.loads(scenario.ua.pds_tam_per_region.to_json())
      json_data['pds_tam_per_region'] = { region: j[region] for region in regions }
      j = json.loads(scenario.ua.ref_tam_per_region.to_json())
      json_data['ref_tam_per_region'] = { region: j[region] for region in regions }
    if getattr(scenario, 'ht'):
      j = json.loads(scenario.ht.pds_adoption_data_per_region.to_json())
      json_data['pds_adoption_data_per_region'] = { region: j[region] for region in regions }
    if getattr(scenario, 'c2'):
      j = json.loads(scenario.c2.co2_mmt_reduced().to_json())
      json_data['co2_mmt_reduced'] = { region: j[region] for region in regions }

    try:
      if getattr(scenario, 'oc'):
        json_data['soln_net_cash_flow'] = json.loads(scenario.oc.soln_net_cash_flow().to_json())
    except:
      json_data['soln_net_cash_flow'] = None

    for iv in instance_vars:
      if iv in ['tm', 'ae', 'ad', 'ua']:
        continue
=======
    for iv in instance_vars:
>>>>>>> cc815eb8
      try:
          obj = getattr(scenario, iv)
          if issubclass(type(obj), DataHandler):
              json_data[iv] = obj.to_json(regions)
              for jv in json_data[iv]:
                if type(json_data[iv][jv]) in [DataFrame, Series]:
                  json_data[iv][jv] = json.loads(json_data[iv][jv].to_json())
      except BaseException as e:
            json_data[iv] = None
    if 'c2' in json_data and json_data['c2']:
      year_calculation = 'co2_ppm_calculator'
      if year_calculation in json_data['c2']:
        calculator = json_data['c2'][year_calculation]
        json_data['c2'][year_calculation] = {
            **dict({
                'years': [{'year': key, 'data': calculator[key]} for key in calculator if key.isdigit()],
            }),
            **dict([[key, calculator[key]] for key in calculator if not key.isdigit()])
        }
    return {'name': scenario.name, 'data': json_data, 'metadata': metadata}

# async def calc(input, hashed_json_input, technology, json_input, prev_results, key_list, cache, websocket, do_diffs):
#   constructor = factory_2.one_solution_scenarios(technology, json_input)[0]
#   try:
#     result = to_json(constructor(input))
#   except Exception as e:
#     result = e
#   await process_tech_calc(result, hashed_json_input, prev_results, technology, key_list, cache, websocket, do_diffs)
#   return result

def calc(input, hashed_json_input, technology, regions, json_input, prev_results, key_list, cache, websocket, do_diffs):
  constructor = factory_2.one_solution_scenarios(technology, json_input)[0]
  try:
    result = to_json(constructor(input), regions)
  except Exception as e:
    result = e
  return (result, input, hashed_json_input, technology, json_input, prev_results, key_list, cache, websocket, do_diffs)

def run(corofn, *args):
  loop = asyncio.new_event_loop()
  try:
      coro = corofn(*args)
      asyncio.set_event_loop(loop)
      return loop.run_until_complete(coro)
  finally:
      loop.close()

async def fetch_data(variation, client) -> [dict, dict, dict]:
  scenario_parent_path = variation['scenario_parent_path']
  reference_parent_path = variation['reference_parent_path']
  scenario_data = await client(scenario_parent_path)
  if not scenario_data:
    raise HTTPException(status_code=400, detail=f"Scenario not found: {scenario_parent_path}")
  reference_data = await client(reference_parent_path)
  if not reference_data:
    raise HTTPException(status_code=400, detail=f"Reference not found: {reference_parent_path}")
  return [variation, scenario_data, reference_data]

def build_json(start_year: int, end_year: int, variation_data: dict, scenario_data: dict, reference_data: dict):
  jsons = list(map(lambda tech: {
    'tech': tech,
    'json': rehydrate_legacy_json(
      start_year,
      end_year,
      tech,
      scenario_data['data'],
      reference_data['data'],
      variation_data)
    }, scenario_data['data']['technologies']))
  return list(filter(lambda json: json['tech'] != 'fossilfuelelectricity', jsons))

async def setup_calculations(jsons, regions, prev_data, cache, websocket: WebSocket, do_diffs: bool):
  tasks = []
  key_list = []
  json_cached_results = []

  for current_json_input in jsons:
    # current_json_input: dict = list(filter(lambda json: json['tech'] == constructor, pruned_jsons))[0]
    name = current_json_input['json']['name']
    technology = current_json_input['tech']
    copied_json_input = current_json_input.copy()
    # deleting vmas because they're not always serializable (todo?)
    del copied_json_input['json']['vmas']
    hashed_json_input = hashlib.md5(json.dumps(copied_json_input).encode('utf-8')).hexdigest()

    cached_result = await cache.get(hashed_json_input)
    if cached_result is None:
      # Inputs have changed for technology
      # tasks.append(asyncio.create_task(calc(
      #   name,
      #   hashed_json_input,
      #   technology,
      #   current_json_input['json'],
      #   prev_data,
      #   key_list,
      #   cache,
      #   websocket,
      #   do_diffs)))
      tasks.append((
        name,
        hashed_json_input,
        technology,
        regions,
        current_json_input['json'],
        prev_data,
        key_list,
        cache,
        websocket,
        do_diffs))
    else:
      # Inputs have not changed for technology
      key_list.append([technology, name, hashed_json_input, False])
      str_cached_result = json.loads(cached_result)
      json_cached_results.append(str_cached_result)
      if websocket:
        await websocket.send_text(str_cached_result)
  return [tasks, key_list, json_cached_results]

async def find_diffs(prev_result_list, tech, json_result, key_hash, key_list, cache, websocket):
  prev_tech_result = [result for result in prev_result_list if result['technology'] == tech][0]
  prev_cached_json_result = json.loads(await cache.get(prev_tech_result['hash']))
  # do diff
  diff = DeepDiff(json_result, prev_cached_json_result, ignore_order=True)
  if diff:
    # diffs found
    cache_diff_str = json.dumps({
      'tech': tech,
      'diff': diff
    })
    await cache.set(f'diff-{key_hash}', cache_diff_str)
    if websocket:
      await websocket.send_text(cache_diff_str)
    key_list.append([tech, json_result['name'], key_hash, True])
  else:
    # no diff in tech from previous run
    key_list.append([tech, json_result['name'], key_hash, False])

async def process_tech_calc(json_result, key_hash, prev_results, tech, key_list, cache, websocket, do_diffs: bool):
  try:
    str_json_result = json.dumps(json_result)
  except:
    str_json_result = json.dumps({"error": str(json_result)})

  if websocket:
    await websocket.send_text(str_json_result)
  await cache.set(key_hash, str_json_result)
  if prev_results and do_diffs:
    await find_diffs(prev_results['results'], tech, json_result, key_hash, key_list, cache, websocket)
  else:
    key_list.append([tech, json_result['name'], key_hash, False])

async def perform_calculations_async(tasks):
  json_results = []
  # if len(tasks) > 0:
  #   calculated_results = await asyncio.wait(tasks)
  #   for r in calculated_results[0]:
  #     json_result = r._result
  #     json_results.append(json_result)

  if len(tasks) > 0:
    with concurrent.futures.ThreadPoolExecutor(max_workers=settings.max_workers) as pool:

      # futures = {pool.submit(run, calc, *task) for task in tasks}
      loop = asyncio.get_event_loop()
      futures = [loop.run_in_executor(pool, calc, *task) for task in tasks]

      # for future in concurrent.futures.as_completed(futures):
      #   data = future.result()
      #   json_results.append(data)
      results = await asyncio.gather(*futures)
      for r in results:
        (result, input, hashed_json_input, technology, json_input, prev_results, key_list, cache, websocket, do_diffs) = r
        await process_tech_calc(result, hashed_json_input, prev_results, technology, key_list, cache, websocket, do_diffs)
        json_results.append(result)

  return json_results

async def perform_calculations_sync(tasks):
  json_results = []
  for task in tasks:
    json_result = await task
    json_results.append(json_result)
  return json_results

def build_result_paths(key_list):
  return [{
      'path': get_projection_path('technology', key_hash),
      'hash': key_hash,
      'technology': tech,
      'technology_full': tech_full,
      'diff_path':  get_projection_path('diffs', key_hash) if has_delta else None
    } for [tech, tech_full, key_hash, has_delta] in key_list]

def compound_key(workbook_id: int, workbook_version: int):
  return f'workbook-{workbook_id}-{workbook_version}'

async def get_prev_calc(workbook_id: int, workbook_version: int, cache) -> [int, Dict[Any, Any]]:
  keys = await cache.keys(f'workbook-{workbook_id}-*')
  if len(keys) > 0:
    versions = [int(re.search(r'(\d+)[^-]*$', key.decode("utf-8")).group(0)) for key in keys]
    versions.sort()
    prev_version = versions[-1]
    cache_key = compound_key(workbook_id, prev_version)
    cached_result = await cache.get(cache_key)
    if cached_result is not None:
      return [prev_version, compound_key(workbook_id, prev_version), json.loads(cached_result)]
  return [None, None, {}]

def build_result(prev_key: str, prev_version: str, workbook_version: str, cache_key: str, variation, result_paths):
  return {
    'meta': {
      'previous_run_path': get_projection_path('calculation', prev_key) if prev_version else None,
      'version': workbook_version,
      'path': get_projection_path('calculation', cache_key),
      'variation_data': variation,
      'summary_path': get_projection_path('summary', cache_key)
    },
    'results': result_paths
  }

async def websocket_send_cached(str_cached_result: str, cached_result: dict, websocket: WebSocket, cache):
  # for technology in cached_result['results']:
  #  cached_tech = await cache.get(technology['hash'])
  #  await websocket.send_text(str(cached_tech))
  #  if technology['diff_path']:
  #    cached_diff = await cache.get(f'diff-{technology["hash"]}')
  #    await websocket.send_text(cached_diff)
  await websocket.send_text(str_cached_result)

async def calculate(
  workbook_id: int,
  workbook_version: Optional[int],
  variation_index: int,
  client,
  db,
  cache,
  run_async: bool,
  do_diffs: bool,
  websocket: WebSocket = None):

  workbook: Workbook = workbook_by_id(db, workbook_id)
  if not workbook:
    raise HTTPException(400, 'Workbook not found')
  regions = workbook.regions
  if workbook_version is None:
    workbook_version = workbook.version

  cache_key = compound_key(workbook_id, workbook_version)
  cached_result = await cache.get(cache_key)
  if cached_result is not None:
    if websocket:
      await websocket_send_cached(str(cached_result), json.loads(cached_result), websocket, cache)
      return
    return json.loads(cached_result)

  [prev_version, prev_key, prev_data] = await get_prev_calc(workbook_id, workbook_version, cache)

  # with cProfile.Profile() as pr:
  if workbook is None:
    raise HTTPException(status_code=400, detail="Workbook not found")
  result_paths = []
  variation = workbook.variations[variation_index]
  input_data = await fetch_data(variation, client)
  jsons = build_json(workbook.start_year, workbook.end_year, *input_data)
  [tasks, key_list, _] = await setup_calculations(jsons, regions, prev_data, cache, websocket, do_diffs)
  perform_func = perform_calculations_async if run_async else perform_calculations_sync
  await perform_func(tasks)
  result_paths += build_result_paths(key_list)
  result = build_result(prev_key, prev_version, workbook_version, cache_key, variation, result_paths)
  str_result = json.dumps(result)
  await cache.set(cache_key, str_result)
  if websocket:
    await websocket.send_text(str_result)

  workbook.has_run = True
  db.add(workbook)
  db.commit()
  # pr.print_stats()
  # pr.dump_stats('calc.prof')
  # s = io.StringIO()
  # ps = pstats.Stats(pr, stream=s).sort_stats('tottime')
  # ps.print_stats()


  return result<|MERGE_RESOLUTION|>--- conflicted
+++ resolved
@@ -50,7 +50,6 @@
     if getattr(scenario, 'ref_ca', None):
       metadata['ref_ca_data_sources'] = map_to_json(getattr(scenario.ref_ca, 'data_sources', None))
 
-<<<<<<< HEAD
 
     if getattr(scenario, 'ua'):
       j = json.loads(scenario.ua.soln_ref_funits_adopted.to_json())
@@ -81,9 +80,6 @@
     for iv in instance_vars:
       if iv in ['tm', 'ae', 'ad', 'ua']:
         continue
-=======
-    for iv in instance_vars:
->>>>>>> cc815eb8
       try:
           obj = getattr(scenario, iv)
           if issubclass(type(obj), DataHandler):
