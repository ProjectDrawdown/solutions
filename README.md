--- conflicted
+++ resolved
@@ -73,7 +73,16 @@
 $ cd solutions
 ```
 
-<<<<<<< HEAD
+Environment Setup - Python 3.8
+```sh
+$ pipenv shell
+# Or assuming you have multiple versions installed use the following 
+$ pipenv --python /Users/sam/.pyenv/versions/3.8.6/bin/python shell
+
+# Now inside the virtual env install tools
+$ pip install -r requirements.txt
+```
+
 Database Setup
 1. You'll need to have postgres running
 2. Connection string contained in `api/.env` for `DATABASE_URL`
@@ -90,16 +99,6 @@
 2. Apply changes
 ```sh
 alembic upgrade head
-=======
-Environment Setup - Python 3.8
-```sh
-$ pipenv shell
-# Or assuming you have multiple versions installed use the following 
-$ pipenv --python /Users/sam/.pyenv/versions/3.8.6/bin/python shell
-
-# Now inside the virtual env install tools
-$ pip install -r requirements.txt
->>>>>>> 8818f875
 ```
 
 Tests are based on [tox](https://tox.readthedocs.org/). The default test target runs in about two minutes.
